# This is a basic workflow to help you get started with Actions

name: dev workflow

# Controls when the action will run.
on:
  # Triggers the workflow on push or pull request events but only for the master branch
  # Allows you to run this workflow manually from the Actions tab
  workflow_dispatch:

# A workflow run is made up of one or more jobs that can run sequentially or in parallel
jobs:
  # This workflow contains a single job called "test"
  test:
    # The type of runner that the job will run on
    strategy:
      matrix:
        python-versions: ["3.10"]
        os: [ubuntu, macos-latest, windows-latest]
    runs-on: ${{ matrix.os }}

    # Steps represent a sequence of tasks that will be executed as part of the job
    steps:
      # Checks-out your repository under $GITHUB_WORKSPACE, so your job can access it
      - uses: actions/checkout@v2
      - uses: actions/setup-python@v2
        with:
          python-version: ${{ matrix.python-versions }}

      - name: Install dependencies
        run: |
          python -m pip install --upgrade pip
          pip install poetry tox tox-gh-actions
          pip install -r requirements.txt

      - name: test with tox
        run:
          tox

      - name: list files
        run: ls -l .

<<<<<<< HEAD
      - uses: codecov/codecov-action@v3
=======
      - uses: codecov/codecov-action@v3.1.0
>>>>>>> bcf1bcc4
        with:
          fail_ci_if_error: true
          files: coverage.xml<|MERGE_RESOLUTION|>--- conflicted
+++ resolved
@@ -40,11 +40,7 @@
       - name: list files
         run: ls -l .
 
-<<<<<<< HEAD
-      - uses: codecov/codecov-action@v3
-=======
       - uses: codecov/codecov-action@v3.1.0
->>>>>>> bcf1bcc4
         with:
           fail_ci_if_error: true
           files: coverage.xml