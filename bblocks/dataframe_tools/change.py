--- conflicted
+++ resolved
@@ -56,19 +56,6 @@
             freq=to_freq,
             keep_latest=keep_latest,
         )
-<<<<<<< HEAD
-    # Append all resampled data to reform original dataset (resampled)
-    df_ = pd.concat(dfs, ignore_index=True)
-
+    )
     # Return reordering columns and sorting by date
-    return (
-        df_.filter(columns, axis=1)
-        .sort_values(by=[date_column] + group_by)
-        .reset_index(drop=True)
-    )
-=======
-    )
-
-    # Return reordering columns and sorting by date
-    return df_.sort_values(by=[date_column] + group_by).reset_index(drop=True)
->>>>>>> 112c537e
+    return df_.sort_values(by=[date_column] + group_by).reset_index(drop=True)