from __future__ import annotations

from dataclasses import field, dataclass

import numpy as np
import pandas as pd
import wbgapi as wb

from bblocks.config import BBPaths
from bblocks.import_tools.common import ImportData

PINK_SHEET_URL = (
    "https://thedocs.worldbank.org/en/doc/5d903e848db1d1b83e0ec8f744e55570-0350012021/"
    "related/CMO-Historical-Data-Monthly.xlsx"
)


def _get_wb_data(
    series: str,
<<<<<<< HEAD
    db: int,
    series_name: str | None = None,
=======
>>>>>>> 5b788656
    start_year: int | None = None,
    end_year: int | None = None,
    most_recent_only: bool = False,
) -> pd.DataFrame:
    """Get _data for an indicator, using wbgapi"""

    if (start_year is None) ^ (end_year is None):
        raise ValueError("start_year and end_year must both be provided")

    time_period = (
        range(start_year, end_year + 1)
        if all([isinstance(start_year, int), isinstance(end_year, int)])
        else "all"
    )

    # get _data
    return (
        wb.data.DataFrame(
            series=series,
            time=time_period,
            mrnev=1 if most_recent_only else None,
            numericTimeKeys=True,
            labels=False,
            columns="series",
            timeColumns=True,
            db=db,
        )
        .reset_index()
        .rename(
            columns={
                "economy": "iso_code",
                "index": "iso_code",
                series: "value",
                "time": "date",
                f"{series}:T": "date",
            }
        )
        .assign(
            indicator_code=series, date=lambda d: pd.to_datetime(d.date, format="%Y")
        )
        .sort_values(by=["iso_code", "date"])
        .reset_index(drop=True)
        .filter(["date", "iso_code", "indicator", "indicator_code", "value"], axis=1)
    )


@dataclass(repr=False)
class WorldBankData(ImportData):
    """An object to help download _data from the World Bank.
    In order to use, create an instance of this class.
    Then, call the load_indicator method to load an indicator. This can be done multiple times.
    If the _data for an indicator has never been downloaded, it will be downloaded.
    If it has been downloaded, it will be loaded from disk.
    If `update_data` is set to True when creating the object, the _data will be updated
    from the World Bank for each indicator.
    You can force an update by calling `update` if you want to refresh the _data stored on disk.
    You can get a dataframe of the _data by calling `get_data`."""

    _indicators: dict[str, tuple[pd.DataFrame, dict]] = field(default_factory=dict)

    def load_data(
        self,
        indicator: str | list[str],
        start_year: int | None = None,
        end_year: int | None = None,
        most_recent_only: bool = False,
<<<<<<< HEAD
        db: int = 2,  # by default use WDI database
=======
        **kwargs,
>>>>>>> 5b788656
    ) -> WorldBankData:
        """Get an indicator from the World Bank API

        Args:
            indicator: the code from the World Bank data portal (e.g. "SP.POP.TOTL")
            start_year: The first year to include in the data
            end_year: The last year to include in the data
            most_recent_only: If True, only get the most recent non-empty value for each country
            db: The database to use. By default, use the WDI database (2)

        Returns:
            The same object to allow chaining
        """

<<<<<<< HEAD
        __params = {
            "series": indicator_code,
            "series_name": indicator_name,
            "start_year": start_year,
            "end_year": end_year,
            "most_recent_only": most_recent_only,
            "db": db,
        }

        # get the indicator data if it's not saved on disk.
        if not os.path.exists(f"{self.data_path}/{file_name}") or self.update_data:
            _get_wb_data(**__params).to_csv(
                f"{self.data_path}/{file_name}", index=False
=======
        def _load_indicator(ind_: str) -> None:

            years_str = (
                f"{start_year}-{end_year}"
                if all([isinstance(start_year, int), isinstance(end_year, int)])
                else "all"
>>>>>>> 5b788656
            )
            file_name = (
                f"{ind_}_{years_str}_"
                f"{'most_recent' if most_recent_only else ''}.csv"
            )

            _params = {
                "series": ind_,
                "start_year": start_year,
                "end_year": end_year,
                "most_recent_only": most_recent_only,
            }

            # get the indicator _data if it's not saved on disk.
            path = BBPaths.raw_data / f"{file_name}"
            if not path.exists():
                _get_wb_data(**_params).to_csv(path, index=False)

            _data = pd.read_csv(path, parse_dates=["date"])

            _params["file_name"] = file_name

            self._indicators[ind_] = _data, _params

        if isinstance(indicator, str):
            indicator = [indicator]

        # load the indicator(s) data
        [_load_indicator(ind) for ind in indicator]

        return self

    def update_data(self, reload_data: bool = True) -> ImportData:
        """Update the _data saved on disk for the different indicators

        When called, it will go through each indicator and update the _data saved
        based on the parameters passed to load_indicator.

        Returns:
            The same object to allow chaining

        """
        if len(self._indicators) == 0:
            raise RuntimeError("No indicators loaded")

        for _, (_, args) in self._indicators.items():
            file_name = args.pop("file_name")
            _get_wb_data(**args).to_csv(BBPaths.raw_data / f"{file_name}", index=False)

            if reload_data:
                self.load_data(**args)

        return self

    def get_data(self, indicators: str | list = "all", **kwargs) -> pd.DataFrame:

        for _c, _d in self._indicators.items():
            self._data[_c] = _d[0]

        return super().get_data(indicators=indicators)


def clean_prices(df: pd.DataFrame) -> pd.DataFrame:
    """Clean Pink Sheet price _data"""

    df.columns = df.iloc[3]
    unit_dict = (
        df.iloc[4]
        .str.replace("(", "", regex=True)
        .str.replace(")", "", regex=True)
        .dropna()
        .to_dict()
    )

    df = (
        df.rename(columns={np.nan: "period"})
        .iloc[6:]
        .replace("..", np.nan)
        .reset_index(drop=True)
        .melt(id_vars="period", var_name="indicator", value_name="value")
        .assign(
            units=lambda d: d.indicator.map(unit_dict),
            period=lambda d: pd.to_datetime(d.period, format="%YM%m"),
            indicator=lambda d: d.indicator.str.replace(
                "*", "", regex=True
            ).str.strip(),
            value=lambda d: pd.to_numeric(d.value, errors="coerce"),
        )
    )

    return df


def clean_index(df: pd.DataFrame) -> pd.DataFrame:
    """Clean Pink Sheet Index index _data"""

    df.columns = [
        "period",
        "Energy",
        "Non-energy",
        "Agriculture",
        "Beverages",
        "Food",
        "Oils & Meals",
        "Grains",
        "Other Food",
        "Raw Materials",
        "Timber",
        "Other Raw Mat.",
        "Fertilizers",
        "Metals & Minerals",
        "Base Metals (ex. iron ore)",
        "Precious Metals",
    ]

    return (
        df.iloc[9:]
        .replace("..", np.nan)
        .reset_index(drop=True)
        .assign(period=lambda d: pd.to_datetime(d.period, format="%YM%m"))
        .melt(id_vars="period", var_name="indicator", value_name="value")
        .assign(units="index", value=lambda d: pd.to_numeric(d.value, errors="coerce"))
    )


def read_pink_sheet(indicator: str) -> pd.DataFrame:
    """Extracts and cleans _data from the pink sheet excel file

    Args:
        indicator: the indicator to extract from the pink sheet. Either "prices" or "index"

    Returns:
        A clean pandas DataFrame with the _data

    """

    if indicator == "prices":
        df = pd.read_excel(PINK_SHEET_URL, sheet_name="Monthly Prices")
        return clean_prices(df)
    elif indicator == "indices":
        df = pd.read_excel(PINK_SHEET_URL, sheet_name="Monthly Indices")
        return clean_index(df)
    else:
        raise ValueError("Invalid indicator. Choose from 'prices' or 'indices'")


class PinkSheet(ImportData):
    """An object to help download _data from World Bank Pink sheets.

    In order to use, create an instance of this class, specifying the sheet name - 'Monthly Prices', 'Monthly Indices'.
    Then, call the load_indicator method to load an indicator, optionally specifying in indicator or
    list of indicators. This can be done multiple times. If the _data has never been downloaded,
    it will be downloaded. If it has been downloaded, it will be loaded from disk.
    If `update_data` is set to True when creating the object, the full dataset will be downloaded to disk
    when `load_indicator` is called for the first time.
    You can force an update by calling `update` if you want to refresh the _data stored on disk.
    You can get a dataframe of the _data by calling `get_data`

    """

    def load_data(self, indicator: str = "prices") -> ImportData:
        """Load data for an indicator or list of indicators.
         Args:
            indicator: The indicator to load. Choose from 'prices' or 'indices'. Default is 'prices'

        Returns:
            The same object to allow chaining
        """

        file_path = BBPaths.raw_data / f"pink_sheet_{indicator}.csv"
        if not file_path.exists():
            df = read_pink_sheet(indicator)
            df.to_csv(file_path, index=False)

        self._data[indicator] = pd.read_csv(file_path)

        return self

    def update_data(self, reload_data: bool = True) -> ImportData:
        """Update the _data saved on disk

        When called it downloads Pink sheet Data from the World Bank and saves it to disk.
        Optionally specify whether to reload the _data to the object

        Returns:
            The same object to allow chaining
        """

        for indicator in self._data:
            file_path = BBPaths.raw_data / f"pink_sheet_{indicator}.csv"
            df = read_pink_sheet(indicator)
            df.to_csv(file_path, index=False)

            if reload_data:
                self._data[indicator] = df

        return self<|MERGE_RESOLUTION|>--- conflicted
+++ resolved
@@ -17,11 +17,7 @@
 
 def _get_wb_data(
     series: str,
-<<<<<<< HEAD
     db: int,
-    series_name: str | None = None,
-=======
->>>>>>> 5b788656
     start_year: int | None = None,
     end_year: int | None = None,
     most_recent_only: bool = False,
@@ -88,11 +84,8 @@
         start_year: int | None = None,
         end_year: int | None = None,
         most_recent_only: bool = False,
-<<<<<<< HEAD
         db: int = 2,  # by default use WDI database
-=======
         **kwargs,
->>>>>>> 5b788656
     ) -> WorldBankData:
         """Get an indicator from the World Bank API
 
@@ -107,28 +100,12 @@
             The same object to allow chaining
         """
 
-<<<<<<< HEAD
-        __params = {
-            "series": indicator_code,
-            "series_name": indicator_name,
-            "start_year": start_year,
-            "end_year": end_year,
-            "most_recent_only": most_recent_only,
-            "db": db,
-        }
-
-        # get the indicator data if it's not saved on disk.
-        if not os.path.exists(f"{self.data_path}/{file_name}") or self.update_data:
-            _get_wb_data(**__params).to_csv(
-                f"{self.data_path}/{file_name}", index=False
-=======
         def _load_indicator(ind_: str) -> None:
 
             years_str = (
                 f"{start_year}-{end_year}"
                 if all([isinstance(start_year, int), isinstance(end_year, int)])
                 else "all"
->>>>>>> 5b788656
             )
             file_name = (
                 f"{ind_}_{years_str}_"
@@ -140,6 +117,7 @@
                 "start_year": start_year,
                 "end_year": end_year,
                 "most_recent_only": most_recent_only,
+                "db": db,
             }
 
             # get the indicator _data if it's not saved on disk.
@@ -278,14 +256,20 @@
 class PinkSheet(ImportData):
     """An object to help download _data from World Bank Pink sheets.
 
-    In order to use, create an instance of this class, specifying the sheet name - 'Monthly Prices', 'Monthly Indices'.
-    Then, call the load_indicator method to load an indicator, optionally specifying in indicator or
-    list of indicators. This can be done multiple times. If the _data has never been downloaded,
-    it will be downloaded. If it has been downloaded, it will be loaded from disk.
-    If `update_data` is set to True when creating the object, the full dataset will be downloaded to disk
+    In order to use, create an instance of this class, specifying the sheet name -
+    'Monthly Prices', 'Monthly Indices'.
+    Then, call the load_indicator method to load an indicator,
+    optionally specifying in indicator or
+    list of indicators. This can be done multiple times. If the _data has never
+    been downloaded,
+    it will be downloaded. If it has been downloaded, it will be
+    loaded from disk.
+    If `update_data` is set to True when creating the object, the full dataset
+    will be downloaded to disk
     when `load_indicator` is called for the first time.
-    You can force an update by calling `update` if you want to refresh the _data stored on disk.
-    You can get a dataframe of the _data by calling `get_data`
+    You can force an update by calling `update` if you want to refresh the
+    data stored on disk.
+    You can get a dataframe of the data by calling `get_data`
 
     """
 
