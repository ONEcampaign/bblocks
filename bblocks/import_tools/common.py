--- conflicted
+++ resolved
@@ -1,20 +1,9 @@
-<<<<<<< HEAD
-=======
 from __future__ import annotations
->>>>>>> 7da55632
-import logging
 
 from abc import ABC, abstractmethod
 from dataclasses import dataclass, field
 
 import pandas as pd
-import requests
-import camelot
-import country_converter as coco
-from numpy import nan
-import os
-
-from bblocks.config import PATHS
 
 
 @dataclass
@@ -39,79 +28,6 @@
         pass
 
 
-# =============================================================================
-# DSA scraper
-# =============================================================================
-
-def __download_dsa_pdf(url: str, local_path: str) -> None:
-    """Downloads dsa pdf to the file"""
-
-    try:
-        response = requests.get(url)
-        with open(local_path, "wb") as f:
-            f.write(response.content)
-    except ConnectionError:
-        raise ConnectionError("Could not download PDF")
-
-
-def __pdf_to_df(local_path: str) -> pd.DataFrame:
-    """Reads a pdf and returns a dataframe"""
-
-    try:
-        tables = camelot.read_pdf(local_path, flavor="stream")
-        if len(tables) != 1:
-            raise ValueError("Invalid PDF format. Check PDF")
-
-        return tables[0].df
-
-    except ValueError:
-        raise ValueError("Could not read PDF to a dataframe")
-
-
-def __clean_dsa(df: pd.DataFrame) -> pd.DataFrame:
-    """Clean dsa dataframe"""
-
-    logging.getLogger("country_converter").setLevel(logging.ERROR)  # silence country_converter
-
-    columns = {0: "country",
-               1: "latest_publication",
-               2: "risk_of_debt_distress"}
-
-    return (df
-            .filter(columns.keys())
-            .rename(columns=columns)
-            .assign(country=lambda d: coco.convert(d.country, to="name_short", not_found=nan))
-            .dropna(subset=["country"])
-            .replace({"…": nan, "": nan})
-            .assign(latest_publication=lambda d: pd.to_datetime(d.latest_publication))
-            .reset_index(drop=True)
-            )
-
-
-def get_dsa(update=False) -> pd.DataFrame:
-    """Extract DSA data from the
-
-    Extract the most recent Debt Sustainability Assessment (DSA) data
-    for PRGT-Eligible Countries from the IMF website.
-    URL = https://www.imf.org/external/Pubs/ft/dsa/DSAlist.pdf
-
-    Args:
-        update (bool): if True, updates the data from the IMF website. Otherwise
-            it loads the data from the local file. If a local file does not exist,
-            the data will be extracted from the website.
-
-    Returns:
-        pandas dataframe with country, latest publication date, and risk of debt distress
-    """
-
-    url = "https://www.imf.org/external/Pubs/ft/dsa/dsalist.pdf"
-    local_path = f'{PATHS.imported_data}/dsa_list.pdf'
-
-    if not os.path.exists(local_path) or update:
-        __download_dsa_pdf(url, local_path)
-
-    return __pdf_to_df(local_path).pipe(__clean_dsa)
-
 def append_new_data(
     new_data: pd.DataFrame, existing_data_path: str, parse_dates: list[str] | None
 ) -> pd.DataFrame:
@@ -125,4 +41,4 @@
     # Append new data
     data = pd.concat([saved, new_data], ignore_index=True)
 
-    return data.drop_duplicates(keep="last").reset_index(drop=True)
+    return data.drop_duplicates(keep="last").reset_index(drop=True)