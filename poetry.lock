[[package]]
name = "alabaster"
version = "0.7.13"
description = "A configurable sidebar-enabled Sphinx theme"
category = "dev"
optional = false
python-versions = ">=3.6"

[[package]]
name = "anyascii"
version = "0.3.2"
description = "Unicode to ASCII transliteration"
category = "dev"
optional = false
python-versions = ">=3.3"

[[package]]
name = "anyio"
<<<<<<< HEAD
version = "3.7.0"
=======
version = "3.7.1"
>>>>>>> 1a4b394e
description = "High level compatibility layer for multiple asynchronous event loop implementations"
category = "main"
optional = false
python-versions = ">=3.7"

[package.dependencies]
exceptiongroup = {version = "*", markers = "python_version < \"3.11\""}
idna = ">=2.8"
sniffio = ">=1.1"

[package.extras]
<<<<<<< HEAD
doc = ["packaging", "Sphinx (>=6.1.0)", "sphinx-rtd-theme", "sphinxcontrib-jquery", "sphinx-autodoc-typehints (>=1.2.0)"]
=======
doc = ["packaging", "sphinx", "sphinx-rtd-theme (>=1.2.2)", "sphinxcontrib-jquery", "sphinx-autodoc-typehints (>=1.2.0)"]
>>>>>>> 1a4b394e
test = ["anyio", "coverage[toml] (>=4.5)", "hypothesis (>=4.0)", "psutil (>=5.9)", "pytest (>=7.0)", "pytest-mock (>=3.6.1)", "trustme", "uvloop (>=0.17)", "mock (>=4)"]
trio = ["trio (<0.22)"]

[[package]]
name = "appnope"
version = "0.1.3"
description = "Disable App Nap on macOS >= 10.9"
category = "dev"
optional = false
python-versions = "*"

[[package]]
name = "astroid"
version = "2.15.5"
description = "An abstract syntax tree for Python with inference support."
category = "dev"
optional = false
python-versions = ">=3.7.2"

[package.dependencies]
lazy-object-proxy = ">=1.4.0"
typing-extensions = {version = ">=4.0.0", markers = "python_version < \"3.11\""}
wrapt = [
    {version = ">=1.11,<2", markers = "python_version < \"3.11\""},
    {version = ">=1.14,<2", markers = "python_version >= \"3.11\""},
]

[[package]]
name = "asttokens"
version = "2.2.1"
description = "Annotate AST trees with source code positions"
category = "dev"
optional = false
python-versions = "*"

[package.dependencies]
six = "*"

[package.extras]
test = ["astroid", "pytest"]

[[package]]
name = "attrs"
version = "23.1.0"
description = "Classes Without Boilerplate"
category = "dev"
optional = false
python-versions = ">=3.7"

[package.extras]
cov = ["attrs", "coverage[toml] (>=5.3)"]
dev = ["attrs", "pre-commit"]
docs = ["furo", "myst-parser", "sphinx", "sphinx-notfound-page", "sphinxcontrib-towncrier", "towncrier", "zope-interface"]
tests = ["attrs", "zope-interface"]
tests-no-zope = ["cloudpickle", "hypothesis", "mypy (>=1.1.1)", "pympler", "pytest-mypy-plugins", "pytest-xdist", "pytest (>=4.3.0)"]

[[package]]
name = "babel"
version = "2.12.1"
description = "Internationalization utilities"
category = "dev"
optional = false
python-versions = ">=3.7"

[[package]]
name = "backcall"
version = "0.2.0"
description = "Specifications for callback functions passed in to an API"
category = "dev"
optional = false
python-versions = "*"

[[package]]
name = "beautifulsoup4"
version = "4.12.2"
description = "Screen-scraping library"
category = "main"
optional = false
python-versions = ">=3.6.0"

[package.dependencies]
soupsieve = ">1.2"

[package.extras]
html5lib = ["html5lib"]
lxml = ["lxml"]

[[package]]
name = "black"
version = "22.12.0"
description = "The uncompromising code formatter."
category = "dev"
optional = false
python-versions = ">=3.7"

[package.dependencies]
click = ">=8.0.0"
mypy-extensions = ">=0.4.3"
pathspec = ">=0.9.0"
platformdirs = ">=2"
tomli = {version = ">=1.1.0", markers = "python_full_version < \"3.11.0a7\""}

[package.extras]
colorama = ["colorama (>=0.4.3)"]
d = ["aiohttp (>=3.7.4)"]
jupyter = ["ipython (>=7.8.0)", "tokenize-rt (>=3.2.0)"]
uvloop = ["uvloop (>=0.15.2)"]

[[package]]
name = "bump2version"
version = "1.0.1"
description = "Version-bump your software with a single command!"
category = "dev"
optional = false
python-versions = ">=3.5"

[[package]]
name = "camelot-py"
version = "0.10.1"
description = "PDF Table Extraction for Humans."
category = "main"
optional = false
python-versions = "*"

[package.dependencies]
chardet = ">=3.0.4"
click = ">=6.7"
numpy = ">=1.13.3"
openpyxl = ">=2.5.8"
pandas = ">=0.23.4"
"pdfminer.six" = ">=20200726"
PyPDF2 = ">=1.26.0"
tabulate = ">=0.8.9"

[package.extras]
all = ["ghostscript (>=0.7)", "opencv-python (>=3.4.2.17)", "pdftopng (>=0.2.3)", "matplotlib (>=2.2.3)"]
base = ["ghostscript (>=0.7)", "opencv-python (>=3.4.2.17)", "pdftopng (>=0.2.3)"]
cv = ["ghostscript (>=0.7)", "opencv-python (>=3.4.2.17)", "pdftopng (>=0.2.3)"]
dev = ["codecov (>=2.0.15)", "pytest (>=5.4.3)", "pytest-cov (>=2.10.0)", "pytest-mpl (>=0.11)", "pytest-runner (>=5.2)", "Sphinx (>=3.1.2)", "sphinx-autobuild (>=2021.3.14)", "ghostscript (>=0.7)", "opencv-python (>=3.4.2.17)", "pdftopng (>=0.2.3)", "matplotlib (>=2.2.3)"]
plot = ["matplotlib (>=2.2.3)"]

[[package]]
name = "certifi"
version = "2023.5.7"
description = "Python package for providing Mozilla's CA Bundle."
category = "main"
optional = false
python-versions = ">=3.6"

[[package]]
name = "cffi"
version = "1.15.1"
description = "Foreign Function Interface for Python calling C code."
category = "main"
optional = false
python-versions = "*"

[package.dependencies]
pycparser = "*"

[[package]]
name = "chardet"
version = "5.1.0"
description = "Universal encoding detector for Python 3"
category = "main"
optional = false
python-versions = ">=3.7"

[[package]]
name = "charset-normalizer"
version = "3.1.0"
description = "The Real First Universal Charset Detector. Open, modern and actively maintained alternative to Chardet."
category = "main"
optional = false
python-versions = ">=3.7.0"

[[package]]
name = "click"
version = "8.1.3"
description = "Composable command line interface toolkit"
category = "main"
optional = false
python-versions = ">=3.7"

[package.dependencies]
colorama = {version = "*", markers = "platform_system == \"Windows\""}

[[package]]
name = "colorama"
version = "0.4.6"
description = "Cross-platform colored terminal text."
category = "main"
optional = false
python-versions = "!=3.0.*,!=3.1.*,!=3.2.*,!=3.3.*,!=3.4.*,!=3.5.*,!=3.6.*,>=2.7"

[[package]]
name = "comm"
version = "0.1.3"
description = "Jupyter Python Comm implementation, for usage in ipykernel, xeus-python etc."
category = "dev"
optional = false
python-versions = ">=3.6"

[package.dependencies]
traitlets = ">=5.3"

[package.extras]
lint = ["black (>=22.6.0)", "mdformat-gfm (>=0.3.5)", "mdformat (>0.7)", "ruff (>=0.0.156)"]
test = ["pytest"]
typing = ["mypy (>=0.990)"]

[[package]]
name = "country-converter"
version = "1.0.0"
description = "The country converter (coco) - a Python package for converting country names between different classifications schemes"
category = "main"
optional = false
python-versions = ">=3.7"

[package.dependencies]
pandas = ">=1.0"

[package.extras]
dev = ["country-converter"]
lint = ["black (>=22.3.0)", "isort (>=5.5.2)"]
test = ["coveralls", "pytest (>=5.4.0)", "pytest-black", "pytest-cov (>=2.7.0)", "pytest-datadir", "pytest-mypy"]

[[package]]
name = "coverage"
version = "7.2.7"
description = "Code coverage measurement for Python"
category = "dev"
optional = false
python-versions = ">=3.7"

[package.dependencies]
tomli = {version = "*", optional = true, markers = "python_full_version <= \"3.11.0a6\" and extra == \"toml\""}

[package.extras]
toml = ["tomli"]

[[package]]
name = "cryptography"
version = "41.0.1"
description = "cryptography is a package which provides cryptographic recipes and primitives to Python developers."
category = "main"
optional = false
python-versions = ">=3.7"

[package.dependencies]
cffi = ">=1.12"

[package.extras]
docs = ["sphinx (>=5.3.0)", "sphinx-rtd-theme (>=1.1.1)"]
docstest = ["pyenchant (>=1.6.11)", "twine (>=1.12.0)", "sphinxcontrib-spelling (>=4.0.1)"]
nox = ["nox"]
pep8test = ["black", "ruff", "mypy", "check-sdist"]
sdist = ["build"]
ssh = ["bcrypt (>=3.1.5)"]
test = ["pytest (>=6.2.0)", "pytest-benchmark", "pytest-cov", "pytest-xdist", "pretend"]
test-randomorder = ["pytest-randomly"]

[[package]]
name = "debugpy"
version = "1.6.7"
description = "An implementation of the Debug Adapter Protocol for Python"
category = "dev"
optional = false
python-versions = ">=3.7"

[[package]]
name = "decorator"
version = "5.1.1"
description = "Decorators for Humans"
category = "dev"
optional = false
python-versions = ">=3.5"

[[package]]
name = "docutils"
version = "0.19"
description = "Docutils -- Python Documentation Utilities"
category = "dev"
optional = false
python-versions = ">=3.7"

[[package]]
name = "et-xmlfile"
version = "1.1.0"
description = "An implementation of lxml.xmlfile for the standard library"
category = "main"
optional = false
python-versions = ">=3.6"

[[package]]
name = "exceptiongroup"
<<<<<<< HEAD
version = "1.1.1"
=======
version = "1.1.2"
>>>>>>> 1a4b394e
description = "Backport of PEP 654 (exception groups)"
category = "main"
optional = false
python-versions = ">=3.7"

[package.extras]
test = ["pytest (>=6)"]

[[package]]
name = "executing"
version = "1.2.0"
description = "Get the currently executing AST node of a frame, and other information"
category = "dev"
optional = false
python-versions = "*"

[package.extras]
tests = ["asttokens", "pytest", "littleutils", "rich"]

[[package]]
name = "fastjsonschema"
version = "2.17.1"
description = "Fastest Python implementation of JSON schema"
category = "dev"
optional = false
python-versions = "*"

[package.extras]
devel = ["colorama", "jsonschema", "json-spec", "pylint", "pytest", "pytest-benchmark", "pytest-cache", "validictory"]

[[package]]
name = "greenlet"
version = "2.0.2"
description = "Lightweight in-process concurrent programming"
category = "dev"
optional = false
python-versions = ">=2.7,!=3.0.*,!=3.1.*,!=3.2.*,!=3.3.*,!=3.4.*"

[package.extras]
docs = ["sphinx", "docutils (<0.18)"]
test = ["objgraph", "psutil"]

[[package]]
name = "h11"
version = "0.14.0"
description = "A pure-Python, bring-your-own-I/O implementation of HTTP/1.1"
category = "main"
optional = false
python-versions = ">=3.7"

[[package]]
name = "httpcore"
version = "0.16.3"
description = "A minimal low-level HTTP client."
category = "main"
optional = false
python-versions = ">=3.7"

[package.dependencies]
anyio = ">=3.0,<5.0"
certifi = "*"
h11 = ">=0.13,<0.15"
sniffio = ">=1.0.0,<2.0.0"

[package.extras]
http2 = ["h2 (>=3,<5)"]
socks = ["socksio (>=1.0.0,<2.0.0)"]

[[package]]
name = "httpx"
version = "0.23.3"
description = "The next generation HTTP client."
category = "main"
optional = false
python-versions = ">=3.7"

[package.dependencies]
certifi = "*"
httpcore = ">=0.15.0,<0.17.0"
rfc3986 = {version = ">=1.3,<2", extras = ["idna2008"]}
sniffio = "*"

[package.extras]
brotli = ["brotli", "brotlicffi"]
cli = ["click (>=8.0.0,<9.0.0)", "pygments (>=2.0.0,<3.0.0)", "rich (>=10,<13)"]
http2 = ["h2 (>=3,<5)"]
socks = ["socksio (>=1.0.0,<2.0.0)"]

[[package]]
name = "idna"
version = "3.4"
description = "Internationalized Domain Names in Applications (IDNA)"
category = "main"
optional = false
python-versions = ">=3.5"

[[package]]
name = "imagesize"
version = "1.4.1"
description = "Getting image size from png/jpeg/jpeg2000/gif file"
category = "dev"
optional = false
python-versions = ">=2.7, !=3.0.*, !=3.1.*, !=3.2.*, !=3.3.*"

[[package]]
name = "importlib-metadata"
version = "6.7.0"
description = "Read metadata from Python packages"
category = "dev"
optional = false
python-versions = ">=3.7"

[package.dependencies]
zipp = ">=0.5"

[package.extras]
docs = ["sphinx (>=3.5)", "jaraco.packaging (>=9)", "rst.linker (>=1.9)", "furo", "sphinx-lint", "jaraco.tidelift (>=1.4)"]
perf = ["ipython"]
testing = ["pytest (>=6)", "pytest-checkdocs (>=2.4)", "pytest-cov", "pytest-enabler (>=1.3)", "pytest-ruff", "packaging", "pyfakefs", "flufl.flake8", "pytest-perf (>=0.9.2)", "pytest-black (>=0.3.7)", "pytest-mypy (>=0.9.1)", "importlib-resources (>=1.3)"]

[[package]]
name = "iniconfig"
version = "2.0.0"
description = "brain-dead simple config-ini parsing"
category = "dev"
optional = false
python-versions = ">=3.7"

[[package]]
name = "ipykernel"
<<<<<<< HEAD
version = "6.23.3"
=======
version = "6.24.0"
>>>>>>> 1a4b394e
description = "IPython Kernel for Jupyter"
category = "dev"
optional = false
python-versions = ">=3.8"

[package.dependencies]
appnope = {version = "*", markers = "platform_system == \"Darwin\""}
comm = ">=0.1.1"
debugpy = ">=1.6.5"
ipython = ">=7.23.1"
jupyter-client = ">=6.1.12"
jupyter-core = ">=4.12,<5.0.0 || >=5.1.0"
matplotlib-inline = ">=0.1"
nest-asyncio = "*"
packaging = "*"
psutil = "*"
pyzmq = ">=20"
tornado = ">=6.1"
traitlets = ">=5.4.0"

[package.extras]
cov = ["coverage", "curio", "matplotlib", "pytest-cov", "trio"]
docs = ["myst-parser", "pydata-sphinx-theme", "sphinx", "sphinx-autodoc-typehints", "sphinxcontrib-github-alt", "sphinxcontrib-spelling", "trio"]
pyqt5 = ["pyqt5"]
pyside6 = ["pyside6"]
test = ["flaky", "ipyparallel", "pre-commit", "pytest-asyncio", "pytest-cov", "pytest-timeout", "pytest (>=7.0)"]

[[package]]
name = "ipython"
version = "8.14.0"
description = "IPython: Productive Interactive Computing"
category = "dev"
optional = false
python-versions = ">=3.9"

[package.dependencies]
appnope = {version = "*", markers = "sys_platform == \"darwin\""}
backcall = "*"
colorama = {version = "*", markers = "sys_platform == \"win32\""}
decorator = "*"
jedi = ">=0.16"
matplotlib-inline = "*"
pexpect = {version = ">4.3", markers = "sys_platform != \"win32\""}
pickleshare = "*"
prompt-toolkit = ">=3.0.30,<3.0.37 || >3.0.37,<3.1.0"
pygments = ">=2.4.0"
stack-data = "*"
traitlets = ">=5"

[package.extras]
all = ["black", "ipykernel", "setuptools (>=18.5)", "sphinx (>=1.3)", "sphinx-rtd-theme", "docrepr", "matplotlib", "stack-data", "pytest (<7)", "typing-extensions", "pytest (<7.1)", "pytest-asyncio", "testpath", "nbconvert", "nbformat", "ipywidgets", "notebook", "ipyparallel", "qtconsole", "curio", "matplotlib (!=3.2.0)", "numpy (>=1.21)", "pandas", "trio"]
black = ["black"]
doc = ["ipykernel", "setuptools (>=18.5)", "sphinx (>=1.3)", "sphinx-rtd-theme", "docrepr", "matplotlib", "stack-data", "pytest (<7)", "typing-extensions", "pytest (<7.1)", "pytest-asyncio", "testpath"]
kernel = ["ipykernel"]
nbconvert = ["nbconvert"]
nbformat = ["nbformat"]
notebook = ["ipywidgets", "notebook"]
parallel = ["ipyparallel"]
qtconsole = ["qtconsole"]
test = ["pytest (<7.1)", "pytest-asyncio", "testpath"]
test_extra = ["pytest (<7.1)", "pytest-asyncio", "testpath", "curio", "matplotlib (!=3.2.0)", "nbformat", "numpy (>=1.21)", "pandas", "trio"]

[[package]]
name = "iso3166"
version = "2.1.1"
description = "Self-contained ISO 3166-1 country definitions."
category = "main"
optional = false
python-versions = ">=3.6"

[[package]]
name = "jedi"
version = "0.18.2"
description = "An autocompletion tool for Python that can be used for text editors."
category = "dev"
optional = false
python-versions = ">=3.6"

[package.dependencies]
parso = ">=0.8.0,<0.9.0"

[package.extras]
docs = ["Jinja2 (==2.11.3)", "MarkupSafe (==1.1.1)", "Pygments (==2.8.1)", "alabaster (==0.7.12)", "babel (==2.9.1)", "chardet (==4.0.0)", "commonmark (==0.8.1)", "docutils (==0.17.1)", "future (==0.18.2)", "idna (==2.10)", "imagesize (==1.2.0)", "mock (==1.0.1)", "packaging (==20.9)", "pyparsing (==2.4.7)", "pytz (==2021.1)", "readthedocs-sphinx-ext (==2.1.4)", "recommonmark (==0.5.0)", "requests (==2.25.1)", "six (==1.15.0)", "snowballstemmer (==2.1.0)", "sphinx-rtd-theme (==0.4.3)", "sphinx (==1.8.5)", "sphinxcontrib-serializinghtml (==1.1.4)", "sphinxcontrib-websupport (==1.2.4)", "urllib3 (==1.26.4)"]
qa = ["flake8 (==3.8.3)", "mypy (==0.782)"]
testing = ["Django (<3.1)", "attrs", "colorama", "docopt", "pytest (<7.0.0)"]

[[package]]
name = "jinja2"
version = "3.1.2"
description = "A very fast and expressive template engine."
category = "dev"
optional = false
python-versions = ">=3.7"

[package.dependencies]
MarkupSafe = ">=2.0"

[package.extras]
i18n = ["Babel (>=2.7)"]

[[package]]
name = "jsonschema"
version = "4.18.0"
description = "An implementation of JSON Schema validation for Python"
category = "dev"
optional = false
python-versions = ">=3.8"

[package.dependencies]
attrs = ">=22.2.0"
jsonschema-specifications = ">=2023.03.6"
referencing = ">=0.28.4"
rpds-py = ">=0.7.1"

[package.extras]
format = ["fqdn", "idna", "isoduration", "jsonpointer (>1.13)", "rfc3339-validator", "rfc3987", "uri-template", "webcolors (>=1.11)"]
format-nongpl = ["fqdn", "idna", "isoduration", "jsonpointer (>1.13)", "rfc3339-validator", "rfc3986-validator (>0.1.0)", "uri-template", "webcolors (>=1.11)"]

[[package]]
name = "jsonschema-specifications"
version = "2023.6.1"
description = "The JSON Schema meta-schemas and vocabularies, exposed as a Registry"
category = "dev"
optional = false
python-versions = ">=3.8"

[package.dependencies]
referencing = ">=0.28.0"

[[package]]
name = "jupyter-cache"
version = "0.6.1"
description = "A defined interface for working with a cache of jupyter notebooks."
category = "dev"
optional = false
python-versions = "~=3.8"

[package.dependencies]
attrs = "*"
click = "*"
importlib-metadata = "*"
nbclient = ">=0.2,<0.8"
nbformat = "*"
pyyaml = "*"
sqlalchemy = ">=1.3.12,<3"
tabulate = "*"

[package.extras]
cli = ["click-log"]
code_style = ["pre-commit (>=2.12,<4.0)"]
rtd = ["nbdime", "ipykernel", "jupytext", "myst-nb", "sphinx-book-theme", "sphinx-copybutton"]
testing = ["nbdime", "coverage", "ipykernel", "jupytext", "matplotlib", "nbformat (>=5.1)", "numpy", "pandas", "pytest (>=6,<8)", "pytest-cov", "pytest-regressions", "sympy"]

[[package]]
name = "jupyter-client"
version = "8.3.0"
description = "Jupyter protocol implementation and client libraries"
category = "dev"
optional = false
python-versions = ">=3.8"

[package.dependencies]
jupyter-core = ">=4.12,<5.0.0 || >=5.1.0"
python-dateutil = ">=2.8.2"
pyzmq = ">=23.0"
tornado = ">=6.2"
traitlets = ">=5.3"

[package.extras]
docs = ["ipykernel", "myst-parser", "pydata-sphinx-theme", "sphinx-autodoc-typehints", "sphinx (>=4)", "sphinxcontrib-github-alt", "sphinxcontrib-spelling"]
test = ["coverage", "ipykernel (>=6.14)", "mypy", "paramiko", "pre-commit", "pytest", "pytest-cov", "pytest-jupyter[client] (>=0.4.1)", "pytest-timeout"]

[[package]]
name = "jupyter-core"
version = "5.3.1"
description = "Jupyter core package. A base package on which Jupyter projects rely."
category = "dev"
optional = false
python-versions = ">=3.8"

[package.dependencies]
platformdirs = ">=2.5"
pywin32 = {version = ">=300", markers = "sys_platform == \"win32\" and platform_python_implementation != \"PyPy\""}
traitlets = ">=5.3"

[package.extras]
docs = ["myst-parser", "sphinx-autodoc-typehints", "sphinxcontrib-github-alt", "sphinxcontrib-spelling", "traitlets"]
test = ["ipykernel", "pre-commit", "pytest", "pytest-cov", "pytest-timeout"]

[[package]]
name = "lazy-object-proxy"
version = "1.9.0"
description = "A fast and thorough lazy object proxy."
category = "dev"
optional = false
python-versions = ">=3.7"

[[package]]
name = "markdown-it-py"
version = "2.2.0"
description = "Python port of markdown-it. Markdown parsing, done right!"
category = "dev"
optional = false
python-versions = ">=3.7"

[package.dependencies]
mdurl = ">=0.1,<1.0"

[package.extras]
benchmarking = ["psutil", "pytest", "pytest-benchmark"]
code_style = ["pre-commit (>=3.0,<4.0)"]
compare = ["commonmark (>=0.9,<1.0)", "markdown (>=3.4,<4.0)", "mistletoe (>=1.0,<2.0)", "mistune (>=2.0,<3.0)", "panflute (>=2.3,<3.0)"]
linkify = ["linkify-it-py (>=1,<3)"]
plugins = ["mdit-py-plugins"]
profiling = ["gprof2dot"]
rtd = ["attrs", "myst-parser", "pyyaml", "sphinx", "sphinx-copybutton", "sphinx-design", "sphinx-book-theme"]
testing = ["coverage", "pytest", "pytest-cov", "pytest-regressions"]

[[package]]
name = "markupsafe"
version = "2.1.3"
description = "Safely add untrusted strings to HTML/XML markup."
category = "dev"
optional = false
python-versions = ">=3.7"

[[package]]
name = "matplotlib-inline"
version = "0.1.6"
description = "Inline Matplotlib backend for Jupyter"
category = "dev"
optional = false
python-versions = ">=3.5"

[package.dependencies]
traitlets = "*"

[[package]]
name = "mdit-py-plugins"
version = "0.3.5"
description = "Collection of plugins for markdown-it-py"
category = "dev"
optional = false
python-versions = ">=3.7"

[package.dependencies]
markdown-it-py = ">=1.0.0,<3.0.0"

[package.extras]
code_style = ["pre-commit"]
rtd = ["attrs", "myst-parser (>=0.16.1,<0.17.0)", "sphinx-book-theme (>=0.1.0,<0.2.0)"]
testing = ["coverage", "pytest", "pytest-cov", "pytest-regressions"]

[[package]]
name = "mdurl"
version = "0.1.2"
description = "Markdown URL utilities"
category = "dev"
optional = false
python-versions = ">=3.7"

[[package]]
name = "mypy-extensions"
version = "1.0.0"
description = "Type system extensions for programs checked with the mypy type checker."
category = "dev"
optional = false
python-versions = ">=3.5"

[[package]]
name = "myst-nb"
version = "0.17.2"
description = "A Jupyter Notebook Sphinx reader built on top of the MyST markdown parser."
category = "dev"
optional = false
python-versions = ">=3.7"

[package.dependencies]
importlib_metadata = "*"
ipykernel = "*"
ipython = "*"
jupyter-cache = ">=0.5,<0.7"
myst-parser = ">=0.18.0,<0.19.0"
nbclient = "*"
nbformat = ">=5.0,<6.0"
pyyaml = "*"
sphinx = ">=4,<6"
typing-extensions = "*"

[package.extras]
code_style = ["pre-commit"]
rtd = ["alabaster", "altair", "bokeh", "coconut (>=1.4.3,<2.3.0)", "ipykernel (>=5.5,<6.0)", "ipywidgets", "jupytext (>=1.11.2,<1.12.0)", "matplotlib", "numpy", "pandas", "plotly", "sphinx-book-theme (>=0.3.0,<0.4.0)", "sphinx-copybutton", "sphinx-design (>=0.4.0,<0.5.0)", "sphinxcontrib-bibtex", "sympy"]
testing = ["coverage (>=6.4,<8.0)", "beautifulsoup4", "ipykernel (>=5.5,<6.0)", "ipython (!=8.1.0,<8.5)", "ipywidgets (>=8)", "jupytext (>=1.11.2,<1.12.0)", "matplotlib (>=3.5.3,<3.6)", "nbdime", "numpy", "pandas", "pytest (>=7.1,<8.0)", "pytest-cov (>=3,<5)", "pytest-regressions", "pytest-param-files (>=0.3.3,<0.4.0)", "sympy (>=1.10.1)"]

[[package]]
name = "myst-parser"
version = "0.18.1"
description = "An extended commonmark compliant parser, with bridges to docutils & sphinx."
category = "dev"
optional = false
python-versions = ">=3.7"

[package.dependencies]
docutils = ">=0.15,<0.20"
jinja2 = "*"
markdown-it-py = ">=1.0.0,<3.0.0"
mdit-py-plugins = ">=0.3.1,<0.4.0"
pyyaml = "*"
sphinx = ">=4,<6"
typing-extensions = "*"

[package.extras]
code_style = ["pre-commit (>=2.12,<3.0)"]
linkify = ["linkify-it-py (>=1.0,<2.0)"]
rtd = ["ipython", "sphinx-book-theme", "sphinx-design", "sphinxext-rediraffe (>=0.2.7,<0.3.0)", "sphinxcontrib.mermaid (>=0.7.1,<0.8.0)", "sphinxext-opengraph (>=0.6.3,<0.7.0)"]
testing = ["beautifulsoup4", "coverage", "pytest (>=6,<7)", "pytest-cov", "pytest-regressions", "pytest-param-files (>=0.3.4,<0.4.0)", "sphinx-pytest", "sphinx (<5.2)"]

[[package]]
name = "nbclient"
version = "0.7.4"
description = "A client library for executing notebooks. Formerly nbconvert's ExecutePreprocessor."
category = "dev"
optional = false
python-versions = ">=3.7.0"

[package.dependencies]
jupyter-client = ">=6.1.12"
jupyter-core = ">=4.12,<5.0.0 || >=5.1.0"
nbformat = ">=5.1"
traitlets = ">=5.3"

[package.extras]
dev = ["pre-commit"]
docs = ["autodoc-traits", "mock", "moto", "myst-parser", "nbclient", "sphinx-book-theme", "sphinx (>=1.7)", "sphinxcontrib-spelling"]
test = ["flaky", "ipykernel", "ipython", "ipywidgets", "nbconvert (>=7.0.0)", "pytest-asyncio", "pytest-cov (>=4.0)", "pytest (>=7.0)", "testpath", "xmltodict"]

[[package]]
name = "nbformat"
version = "5.9.0"
description = "The Jupyter Notebook format"
category = "dev"
optional = false
python-versions = ">=3.8"

[package.dependencies]
fastjsonschema = "*"
jsonschema = ">=2.6"
jupyter-core = "*"
traitlets = ">=5.1"

[package.extras]
docs = ["myst-parser", "pydata-sphinx-theme", "sphinx", "sphinxcontrib-github-alt", "sphinxcontrib-spelling"]
test = ["pep440", "pre-commit", "pytest", "testpath"]

[[package]]
name = "nest-asyncio"
version = "1.5.6"
description = "Patch asyncio to allow nested event loops"
category = "dev"
optional = false
python-versions = ">=3.5"

[[package]]
name = "numpy"
version = "1.25.0"
description = "Fundamental package for array computing in Python"
category = "main"
optional = false
python-versions = ">=3.9"

[[package]]
name = "opencv-python"
version = "4.8.0.74"
description = "Wrapper package for OpenCV python bindings."
category = "main"
optional = false
python-versions = ">=3.6"

[package.dependencies]
numpy = [
    {version = ">=1.21.2", markers = "python_version >= \"3.10\""},
    {version = ">=1.21.4", markers = "python_version >= \"3.10\" and platform_system == \"Darwin\""},
    {version = ">=1.23.5", markers = "python_version >= \"3.11\""},
    {version = ">=1.19.3", markers = "python_version >= \"3.6\" and platform_system == \"Linux\" and platform_machine == \"aarch64\" or python_version >= \"3.9\""},
    {version = ">=1.17.0", markers = "python_version >= \"3.7\""},
    {version = ">=1.17.3", markers = "python_version >= \"3.8\""},
]

[[package]]
name = "openpyxl"
version = "3.1.2"
description = "A Python library to read/write Excel 2010 xlsx/xlsm files"
category = "main"
optional = false
python-versions = ">=3.6"

[package.dependencies]
et-xmlfile = "*"

[[package]]
name = "packaging"
version = "23.1"
description = "Core utilities for Python packages"
category = "dev"
optional = false
python-versions = ">=3.7"

[[package]]
name = "pandas"
version = "1.5.3"
description = "Powerful data structures for data analysis, time series, and statistics"
category = "main"
optional = false
python-versions = ">=3.8"

[package.dependencies]
numpy = [
    {version = ">=1.21.0", markers = "python_version >= \"3.10\""},
    {version = ">=1.23.2", markers = "python_version >= \"3.11\""},
]
python-dateutil = ">=2.8.1"
pytz = ">=2020.1"

[package.extras]
test = ["hypothesis (>=5.5.3)", "pytest (>=6.0)", "pytest-xdist (>=1.31)"]

[[package]]
name = "parso"
version = "0.8.3"
description = "A Python Parser"
category = "dev"
optional = false
python-versions = ">=3.6"

[package.extras]
qa = ["flake8 (==3.8.3)", "mypy (==0.782)"]
testing = ["docopt", "pytest (<6.0.0)"]

[[package]]
name = "pathspec"
version = "0.11.1"
description = "Utility library for gitignore style pattern matching of file paths."
category = "dev"
optional = false
python-versions = ">=3.7"

[[package]]
name = "pdfminer.six"
version = "20221105"
description = "PDF parser and analyzer"
category = "main"
optional = false
python-versions = ">=3.6"

[package.dependencies]
charset-normalizer = ">=2.0.0"
cryptography = ">=36.0.0"

[package.extras]
dev = ["black", "mypy (==0.931)", "nox", "pytest"]
docs = ["sphinx", "sphinx-argparse"]
image = ["pillow"]

[[package]]
name = "pexpect"
version = "4.8.0"
description = "Pexpect allows easy control of interactive console applications."
category = "dev"
optional = false
python-versions = "*"

[package.dependencies]
ptyprocess = ">=0.5"

[[package]]
name = "pickleshare"
version = "0.7.5"
description = "Tiny 'shelve'-like database with concurrency support"
category = "dev"
optional = false
python-versions = "*"

[[package]]
name = "platformdirs"
version = "3.8.0"
description = "A small Python package for determining appropriate platform-specific dirs, e.g. a \"user data dir\"."
category = "dev"
optional = false
python-versions = ">=3.7"

[package.extras]
docs = ["furo (>=2023.5.20)", "proselint (>=0.13)", "sphinx-autodoc-typehints (>=1.23,!=1.23.4)", "sphinx (>=7.0.1)"]
test = ["appdirs (==1.4.4)", "covdefaults (>=2.3)", "pytest-cov (>=4.1)", "pytest-mock (>=3.10)", "pytest (>=7.3.1)"]

[[package]]
name = "pluggy"
version = "1.2.0"
description = "plugin and hook calling mechanisms for python"
category = "dev"
optional = false
python-versions = ">=3.7"

[package.extras]
dev = ["pre-commit", "tox"]
testing = ["pytest", "pytest-benchmark"]

[[package]]
name = "prompt-toolkit"
version = "3.0.39"
description = "Library for building powerful interactive command lines in Python"
category = "dev"
optional = false
python-versions = ">=3.7.0"

[package.dependencies]
wcwidth = "*"

[[package]]
name = "psutil"
version = "5.9.5"
description = "Cross-platform lib for process and system monitoring in Python."
category = "dev"
optional = false
python-versions = ">=2.7, !=3.0.*, !=3.1.*, !=3.2.*, !=3.3.*"

[package.extras]
test = ["ipaddress", "mock", "enum34", "pywin32", "wmi"]

[[package]]
name = "ptyprocess"
version = "0.7.0"
description = "Run a subprocess in a pseudo terminal"
category = "dev"
optional = false
python-versions = "*"

[[package]]
name = "pure-eval"
version = "0.2.2"
description = "Safely evaluate AST nodes without side effects"
category = "dev"
optional = false
python-versions = "*"

[package.extras]
tests = ["pytest"]

[[package]]
name = "pyarrow"
version = "12.0.1"
description = "Python library for Apache Arrow"
category = "main"
optional = false
python-versions = ">=3.7"

[package.dependencies]
numpy = ">=1.16.6"

[[package]]
name = "pycparser"
version = "2.21"
description = "C parser in Python"
category = "main"
optional = false
python-versions = ">=2.7, !=3.0.*, !=3.1.*, !=3.2.*, !=3.3.*"

[[package]]
name = "pygments"
version = "2.15.1"
description = "Pygments is a syntax highlighting package written in Python."
category = "dev"
optional = false
python-versions = ">=3.7"

[package.extras]
plugins = ["importlib-metadata"]

[[package]]
name = "pyjstat"
version = "2.4.0"
description = "Library to handle JSON-stat data in python using pandas DataFrames."
category = "main"
optional = false
python-versions = "*"

[package.dependencies]
pandas = "*"
requests = "*"

[[package]]
name = "pypdf2"
version = "2.12.1"
description = "A pure-python PDF library capable of splitting, merging, cropping, and transforming PDF files"
category = "main"
optional = false
python-versions = ">=3.6"

[package.extras]
crypto = ["pycryptodome"]
dev = ["black", "pip-tools", "pre-commit (<2.18.0)", "pytest-cov", "flit", "wheel"]
docs = ["sphinx", "sphinx-rtd-theme", "myst-parser"]
full = ["pycryptodome", "pillow"]
image = ["pillow"]

[[package]]
name = "pytest"
version = "7.4.0"
description = "pytest: simple powerful testing with Python"
category = "dev"
optional = false
python-versions = ">=3.7"

[package.dependencies]
colorama = {version = "*", markers = "sys_platform == \"win32\""}
exceptiongroup = {version = ">=1.0.0rc8", markers = "python_version < \"3.11\""}
iniconfig = "*"
packaging = "*"
pluggy = ">=0.12,<2.0"
tomli = {version = ">=1.0.0", markers = "python_version < \"3.11\""}

[package.extras]
testing = ["argcomplete", "attrs (>=19.2.0)", "hypothesis (>=3.56)", "mock", "nose", "pygments (>=2.7.2)", "requests", "setuptools", "xmlschema"]

[[package]]
name = "pytest-cov"
version = "4.1.0"
description = "Pytest plugin for measuring coverage."
category = "dev"
optional = false
python-versions = ">=3.7"

[package.dependencies]
coverage = {version = ">=5.2.1", extras = ["toml"]}
pytest = ">=4.6"

[package.extras]
testing = ["fields", "hunter", "process-tests", "six", "pytest-xdist", "virtualenv"]

[[package]]
name = "python-dateutil"
version = "2.8.2"
description = "Extensions to the standard Python datetime module"
category = "main"
optional = false
python-versions = "!=3.0.*,!=3.1.*,!=3.2.*,>=2.7"

[package.dependencies]
six = ">=1.5"

[[package]]
name = "pytz"
version = "2023.3"
description = "World timezone definitions, modern and historical"
category = "main"
optional = false
python-versions = "*"

[[package]]
name = "pywin32"
version = "306"
description = "Python for Window Extensions"
category = "dev"
optional = false
python-versions = "*"

[[package]]
name = "pyyaml"
version = "6.0"
description = "YAML parser and emitter for Python"
category = "main"
optional = false
python-versions = ">=3.6"

[[package]]
name = "pyzmq"
version = "25.1.0"
description = "Python bindings for 0MQ"
category = "dev"
optional = false
python-versions = ">=3.6"

[package.dependencies]
cffi = {version = "*", markers = "implementation_name == \"pypy\""}

[[package]]
name = "referencing"
version = "0.29.1"
description = "JSON Referencing + Python"
category = "dev"
optional = false
python-versions = ">=3.8"

[package.dependencies]
attrs = ">=22.2.0"
rpds-py = ">=0.7.0"

[[package]]
name = "requests"
version = "2.31.0"
description = "Python HTTP for Humans."
category = "main"
optional = false
python-versions = ">=3.7"

[package.dependencies]
certifi = ">=2017.4.17"
charset-normalizer = ">=2,<4"
idna = ">=2.5,<4"
urllib3 = ">=1.21.1,<3"

[package.extras]
socks = ["PySocks (>=1.5.6,!=1.5.7)"]
use_chardet_on_py3 = ["chardet (>=3.0.2,<6)"]

[[package]]
name = "rfc3986"
version = "1.5.0"
description = "Validating URI References per RFC 3986"
category = "main"
optional = false
python-versions = "*"

[package.dependencies]
idna = {version = "*", optional = true, markers = "extra == \"idna2008\""}

[package.extras]
idna2008 = ["idna"]

[[package]]
name = "rpds-py"
version = "0.8.4"
description = "Python bindings to Rust's persistent data structures (rpds)"
category = "dev"
optional = false
python-versions = ">=3.8"

[[package]]
name = "six"
version = "1.16.0"
description = "Python 2 and 3 compatibility utilities"
category = "main"
optional = false
python-versions = ">=2.7, !=3.0.*, !=3.1.*, !=3.2.*"

[[package]]
name = "sniffio"
version = "1.3.0"
description = "Sniff out which async library your code is running under"
category = "main"
optional = false
python-versions = ">=3.7"

[[package]]
name = "snowballstemmer"
version = "2.2.0"
description = "This package provides 29 stemmers for 28 languages generated from Snowball algorithms."
category = "dev"
optional = false
python-versions = "*"

[[package]]
name = "soupsieve"
version = "2.4.1"
description = "A modern CSS selector implementation for Beautiful Soup."
category = "main"
optional = false
python-versions = ">=3.7"

[[package]]
name = "sphinx"
version = "5.3.0"
description = "Python documentation generator"
category = "dev"
optional = false
python-versions = ">=3.6"

[package.dependencies]
alabaster = ">=0.7,<0.8"
babel = ">=2.9"
colorama = {version = ">=0.4.5", markers = "sys_platform == \"win32\""}
docutils = ">=0.14,<0.20"
imagesize = ">=1.3"
Jinja2 = ">=3.0"
packaging = ">=21.0"
Pygments = ">=2.12"
requests = ">=2.5.0"
snowballstemmer = ">=2.0"
sphinxcontrib-applehelp = "*"
sphinxcontrib-devhelp = "*"
sphinxcontrib-htmlhelp = ">=2.0.0"
sphinxcontrib-jsmath = "*"
sphinxcontrib-qthelp = "*"
sphinxcontrib-serializinghtml = ">=1.1.5"

[package.extras]
docs = ["sphinxcontrib-websupport"]
lint = ["flake8 (>=3.5.0)", "flake8-comprehensions", "flake8-bugbear", "flake8-simplify", "isort", "mypy (>=0.981)", "sphinx-lint", "docutils-stubs", "types-typed-ast", "types-requests"]
test = ["pytest (>=4.6)", "html5lib", "typed-ast", "cython"]

[[package]]
name = "sphinx-autoapi"
version = "2.1.1"
description = "Sphinx API documentation generator"
category = "dev"
optional = false
python-versions = ">=3.7"

[package.dependencies]
anyascii = "*"
astroid = ">=2.7"
Jinja2 = "*"
PyYAML = "*"
sphinx = ">=5.2.0"

[package.extras]
docs = ["furo", "sphinx", "sphinx-design"]
dotnet = ["sphinxcontrib-dotnetdomain"]
go = ["sphinxcontrib-golangdomain"]

[[package]]
name = "sphinxcontrib-applehelp"
version = "1.0.4"
description = "sphinxcontrib-applehelp is a Sphinx extension which outputs Apple help books"
category = "dev"
optional = false
python-versions = ">=3.8"

[package.extras]
lint = ["flake8", "mypy", "docutils-stubs"]
test = ["pytest"]

[[package]]
name = "sphinxcontrib-devhelp"
version = "1.0.2"
description = "sphinxcontrib-devhelp is a sphinx extension which outputs Devhelp document."
category = "dev"
optional = false
python-versions = ">=3.5"

[package.extras]
lint = ["flake8", "mypy", "docutils-stubs"]
test = ["pytest"]

[[package]]
name = "sphinxcontrib-htmlhelp"
version = "2.0.1"
description = "sphinxcontrib-htmlhelp is a sphinx extension which renders HTML help files"
category = "dev"
optional = false
python-versions = ">=3.8"

[package.extras]
lint = ["flake8", "mypy", "docutils-stubs"]
test = ["pytest", "html5lib"]

[[package]]
name = "sphinxcontrib-jsmath"
version = "1.0.1"
description = "A sphinx extension which renders display math in HTML via JavaScript"
category = "dev"
optional = false
python-versions = ">=3.5"

[package.extras]
test = ["pytest", "flake8", "mypy"]

[[package]]
name = "sphinxcontrib-qthelp"
version = "1.0.3"
description = "sphinxcontrib-qthelp is a sphinx extension which outputs QtHelp document."
category = "dev"
optional = false
python-versions = ">=3.5"

[package.extras]
lint = ["flake8", "mypy", "docutils-stubs"]
test = ["pytest"]

[[package]]
name = "sphinxcontrib-serializinghtml"
version = "1.1.5"
description = "sphinxcontrib-serializinghtml is a sphinx extension which outputs \"serialized\" HTML files (json and pickle)."
category = "dev"
optional = false
python-versions = ">=3.5"

[package.extras]
lint = ["flake8", "mypy", "docutils-stubs"]
test = ["pytest"]

[[package]]
name = "sqlalchemy"
<<<<<<< HEAD
version = "2.0.17"
=======
version = "2.0.18"
>>>>>>> 1a4b394e
description = "Database Abstraction Library"
category = "dev"
optional = false
python-versions = ">=3.7"

[package.dependencies]
greenlet = {version = "!=0.4.17", markers = "platform_machine == \"aarch64\" or platform_machine == \"ppc64le\" or platform_machine == \"x86_64\" or platform_machine == \"amd64\" or platform_machine == \"AMD64\" or platform_machine == \"win32\" or platform_machine == \"WIN32\""}
typing-extensions = ">=4.2.0"

[package.extras]
aiomysql = ["greenlet (!=0.4.17)", "aiomysql"]
aiosqlite = ["greenlet (!=0.4.17)", "aiosqlite", "typing-extensions (!=3.10.0.1)"]
asyncio = ["greenlet (!=0.4.17)"]
asyncmy = ["greenlet (!=0.4.17)", "asyncmy (>=0.2.3,!=0.2.4,!=0.2.6)"]
mariadb_connector = ["mariadb (>=1.0.1,!=1.1.2,!=1.1.5)"]
mssql = ["pyodbc"]
mssql_pymssql = ["pymssql"]
mssql_pyodbc = ["pyodbc"]
mypy = ["mypy (>=0.910)"]
mysql = ["mysqlclient (>=1.4.0)"]
mysql_connector = ["mysql-connector-python"]
oracle = ["cx-oracle (>=7)"]
oracle_oracledb = ["oracledb (>=1.0.1)"]
postgresql = ["psycopg2 (>=2.7)"]
postgresql_asyncpg = ["greenlet (!=0.4.17)", "asyncpg"]
postgresql_pg8000 = ["pg8000 (>=1.29.1)"]
postgresql_psycopg = ["psycopg (>=3.0.7)"]
postgresql_psycopg2binary = ["psycopg2-binary"]
postgresql_psycopg2cffi = ["psycopg2cffi"]
postgresql_psycopgbinary = ["psycopg[binary] (>=3.0.7)"]
pymysql = ["pymysql"]
sqlcipher = ["sqlcipher3-binary"]

[[package]]
name = "stack-data"
version = "0.6.2"
description = "Extract data from python stack frames and tracebacks for informative displays"
category = "dev"
optional = false
python-versions = "*"

[package.dependencies]
asttokens = ">=2.1.0"
executing = ">=1.2.0"
pure-eval = "*"

[package.extras]
tests = ["pytest", "typeguard", "pygments", "littleutils", "cython"]

[[package]]
name = "tabulate"
version = "0.9.0"
description = "Pretty-print tabular data"
category = "main"
optional = false
python-versions = ">=3.7"

[package.extras]
widechars = ["wcwidth"]

[[package]]
name = "tomli"
version = "2.0.1"
description = "A lil' TOML parser"
category = "dev"
optional = false
python-versions = ">=3.7"

[[package]]
name = "tornado"
version = "6.3.2"
description = "Tornado is a Python web framework and asynchronous networking library, originally developed at FriendFeed."
category = "dev"
optional = false
python-versions = ">= 3.8"

[[package]]
name = "traitlets"
version = "5.9.0"
description = "Traitlets Python configuration system"
category = "dev"
optional = false
python-versions = ">=3.7"

[package.extras]
docs = ["myst-parser", "pydata-sphinx-theme", "sphinx"]
test = ["argcomplete (>=2.0)", "pre-commit", "pytest", "pytest-mock"]

[[package]]
name = "typing-extensions"
<<<<<<< HEAD
version = "4.6.3"
=======
version = "4.7.1"
>>>>>>> 1a4b394e
description = "Backported and Experimental Type Hints for Python 3.7+"
category = "dev"
optional = false
python-versions = ">=3.7"

[[package]]
name = "urllib3"
version = "2.0.3"
description = "HTTP library with thread-safe connection pooling, file post, and more."
category = "main"
optional = false
python-versions = ">=3.7"

[package.extras]
brotli = ["brotli (>=1.0.9)", "brotlicffi (>=0.8.0)"]
secure = ["certifi", "cryptography (>=1.9)", "idna (>=2.0.0)", "pyopenssl (>=17.1.0)", "urllib3-secure-extra"]
socks = ["pysocks (>=1.5.6,!=1.5.7,<2.0)"]
zstd = ["zstandard (>=0.18.0)"]

[[package]]
name = "wbgapi"
version = "1.0.12"
description = "wbgapi provides a comprehensive interface to the World Bank's data and metadata APIs"
category = "main"
optional = false
python-versions = ">=3.0"

[package.dependencies]
PyYAML = "*"
requests = "*"
tabulate = "*"

[[package]]
name = "wcwidth"
version = "0.2.6"
description = "Measures the displayed width of unicode strings in a terminal"
category = "dev"
optional = false
python-versions = "*"

[[package]]
name = "weo"
version = "0.7.4"
description = "Python client to download IMF World Economic Outlook (WEO) dataset as pandas dataframes."
category = "main"
optional = false
python-versions = ">=3.7.13"

[package.dependencies]
httpx = ">=0.22,<0.24"
iso3166 = ">=2.0.2,<3.0.0"
pandas = ">=1.3.5"

[[package]]
name = "wrapt"
version = "1.15.0"
description = "Module for decorators, wrappers and monkey patching."
category = "dev"
optional = false
python-versions = "!=3.0.*,!=3.1.*,!=3.2.*,!=3.3.*,!=3.4.*,>=2.7"

[[package]]
name = "zipp"
version = "3.15.0"
description = "Backport of pathlib-compatible object wrapper for zip files"
category = "dev"
optional = false
python-versions = ">=3.7"

[package.extras]
docs = ["sphinx (>=3.5)", "jaraco.packaging (>=9)", "rst.linker (>=1.9)", "furo", "sphinx-lint", "jaraco.tidelift (>=1.4)"]
testing = ["pytest (>=6)", "pytest-checkdocs (>=2.4)", "flake8 (<5)", "pytest-cov", "pytest-enabler (>=1.3)", "jaraco.itertools", "jaraco.functools", "more-itertools", "big-o", "pytest-black (>=0.3.7)", "pytest-mypy (>=0.9.1)", "pytest-flake8"]

[metadata]
lock-version = "1.1"
python-versions = "^3.10"
content-hash = "70a75df0c8d64cd0f9ca27d23c5eea6a42a67eecd4ccef175c4694511470f197"

[metadata.files]
alabaster = []
anyascii = []
anyio = []
appnope = []
astroid = []
asttokens = []
attrs = []
babel = []
backcall = []
beautifulsoup4 = []
black = []
bump2version = [
    {file = "bump2version-1.0.1-py2.py3-none-any.whl", hash = "sha256:37f927ea17cde7ae2d7baf832f8e80ce3777624554a653006c9144f8017fe410"},
    {file = "bump2version-1.0.1.tar.gz", hash = "sha256:762cb2bfad61f4ec8e2bdf452c7c267416f8c70dd9ecb1653fd0bbb01fa936e6"},
]
camelot-py = []
certifi = []
cffi = [
    {file = "cffi-1.15.1-cp27-cp27m-macosx_10_9_x86_64.whl", hash = "sha256:a66d3508133af6e8548451b25058d5812812ec3798c886bf38ed24a98216fab2"},
    {file = "cffi-1.15.1-cp27-cp27m-manylinux1_i686.whl", hash = "sha256:470c103ae716238bbe698d67ad020e1db9d9dba34fa5a899b5e21577e6d52ed2"},
    {file = "cffi-1.15.1-cp27-cp27m-manylinux1_x86_64.whl", hash = "sha256:9ad5db27f9cabae298d151c85cf2bad1d359a1b9c686a275df03385758e2f914"},
    {file = "cffi-1.15.1-cp27-cp27m-win32.whl", hash = "sha256:b3bbeb01c2b273cca1e1e0c5df57f12dce9a4dd331b4fa1635b8bec26350bde3"},
    {file = "cffi-1.15.1-cp27-cp27m-win_amd64.whl", hash = "sha256:e00b098126fd45523dd056d2efba6c5a63b71ffe9f2bbe1a4fe1716e1d0c331e"},
    {file = "cffi-1.15.1-cp27-cp27mu-manylinux1_i686.whl", hash = "sha256:d61f4695e6c866a23a21acab0509af1cdfd2c013cf256bbf5b6b5e2695827162"},
    {file = "cffi-1.15.1-cp27-cp27mu-manylinux1_x86_64.whl", hash = "sha256:ed9cb427ba5504c1dc15ede7d516b84757c3e3d7868ccc85121d9310d27eed0b"},
    {file = "cffi-1.15.1-cp310-cp310-macosx_10_9_x86_64.whl", hash = "sha256:39d39875251ca8f612b6f33e6b1195af86d1b3e60086068be9cc053aa4376e21"},
    {file = "cffi-1.15.1-cp310-cp310-macosx_11_0_arm64.whl", hash = "sha256:285d29981935eb726a4399badae8f0ffdff4f5050eaa6d0cfc3f64b857b77185"},
    {file = "cffi-1.15.1-cp310-cp310-manylinux_2_12_i686.manylinux2010_i686.manylinux_2_17_i686.manylinux2014_i686.whl", hash = "sha256:3eb6971dcff08619f8d91607cfc726518b6fa2a9eba42856be181c6d0d9515fd"},
    {file = "cffi-1.15.1-cp310-cp310-manylinux_2_17_aarch64.manylinux2014_aarch64.whl", hash = "sha256:21157295583fe8943475029ed5abdcf71eb3911894724e360acff1d61c1d54bc"},
    {file = "cffi-1.15.1-cp310-cp310-manylinux_2_17_ppc64le.manylinux2014_ppc64le.whl", hash = "sha256:5635bd9cb9731e6d4a1132a498dd34f764034a8ce60cef4f5319c0541159392f"},
    {file = "cffi-1.15.1-cp310-cp310-manylinux_2_17_s390x.manylinux2014_s390x.whl", hash = "sha256:2012c72d854c2d03e45d06ae57f40d78e5770d252f195b93f581acf3ba44496e"},
    {file = "cffi-1.15.1-cp310-cp310-manylinux_2_17_x86_64.manylinux2014_x86_64.whl", hash = "sha256:dd86c085fae2efd48ac91dd7ccffcfc0571387fe1193d33b6394db7ef31fe2a4"},
    {file = "cffi-1.15.1-cp310-cp310-musllinux_1_1_i686.whl", hash = "sha256:fa6693661a4c91757f4412306191b6dc88c1703f780c8234035eac011922bc01"},
    {file = "cffi-1.15.1-cp310-cp310-musllinux_1_1_x86_64.whl", hash = "sha256:59c0b02d0a6c384d453fece7566d1c7e6b7bae4fc5874ef2ef46d56776d61c9e"},
    {file = "cffi-1.15.1-cp310-cp310-win32.whl", hash = "sha256:cba9d6b9a7d64d4bd46167096fc9d2f835e25d7e4c121fb2ddfc6528fb0413b2"},
    {file = "cffi-1.15.1-cp310-cp310-win_amd64.whl", hash = "sha256:ce4bcc037df4fc5e3d184794f27bdaab018943698f4ca31630bc7f84a7b69c6d"},
    {file = "cffi-1.15.1-cp311-cp311-macosx_10_9_x86_64.whl", hash = "sha256:3d08afd128ddaa624a48cf2b859afef385b720bb4b43df214f85616922e6a5ac"},
    {file = "cffi-1.15.1-cp311-cp311-macosx_11_0_arm64.whl", hash = "sha256:3799aecf2e17cf585d977b780ce79ff0dc9b78d799fc694221ce814c2c19db83"},
    {file = "cffi-1.15.1-cp311-cp311-manylinux_2_12_i686.manylinux2010_i686.manylinux_2_17_i686.manylinux2014_i686.whl", hash = "sha256:a591fe9e525846e4d154205572a029f653ada1a78b93697f3b5a8f1f2bc055b9"},
    {file = "cffi-1.15.1-cp311-cp311-manylinux_2_17_aarch64.manylinux2014_aarch64.whl", hash = "sha256:3548db281cd7d2561c9ad9984681c95f7b0e38881201e157833a2342c30d5e8c"},
    {file = "cffi-1.15.1-cp311-cp311-manylinux_2_17_ppc64le.manylinux2014_ppc64le.whl", hash = "sha256:91fc98adde3d7881af9b59ed0294046f3806221863722ba7d8d120c575314325"},
    {file = "cffi-1.15.1-cp311-cp311-manylinux_2_17_x86_64.manylinux2014_x86_64.whl", hash = "sha256:94411f22c3985acaec6f83c6df553f2dbe17b698cc7f8ae751ff2237d96b9e3c"},
    {file = "cffi-1.15.1-cp311-cp311-musllinux_1_1_i686.whl", hash = "sha256:03425bdae262c76aad70202debd780501fabeaca237cdfddc008987c0e0f59ef"},
    {file = "cffi-1.15.1-cp311-cp311-musllinux_1_1_x86_64.whl", hash = "sha256:cc4d65aeeaa04136a12677d3dd0b1c0c94dc43abac5860ab33cceb42b801c1e8"},
    {file = "cffi-1.15.1-cp311-cp311-win32.whl", hash = "sha256:a0f100c8912c114ff53e1202d0078b425bee3649ae34d7b070e9697f93c5d52d"},
    {file = "cffi-1.15.1-cp311-cp311-win_amd64.whl", hash = "sha256:04ed324bda3cda42b9b695d51bb7d54b680b9719cfab04227cdd1e04e5de3104"},
    {file = "cffi-1.15.1-cp36-cp36m-macosx_10_9_x86_64.whl", hash = "sha256:50a74364d85fd319352182ef59c5c790484a336f6db772c1a9231f1c3ed0cbd7"},
    {file = "cffi-1.15.1-cp36-cp36m-manylinux_2_17_aarch64.manylinux2014_aarch64.whl", hash = "sha256:e263d77ee3dd201c3a142934a086a4450861778baaeeb45db4591ef65550b0a6"},
    {file = "cffi-1.15.1-cp36-cp36m-manylinux_2_17_ppc64le.manylinux2014_ppc64le.whl", hash = "sha256:cec7d9412a9102bdc577382c3929b337320c4c4c4849f2c5cdd14d7368c5562d"},
    {file = "cffi-1.15.1-cp36-cp36m-manylinux_2_17_s390x.manylinux2014_s390x.whl", hash = "sha256:4289fc34b2f5316fbb762d75362931e351941fa95fa18789191b33fc4cf9504a"},
    {file = "cffi-1.15.1-cp36-cp36m-manylinux_2_5_i686.manylinux1_i686.whl", hash = "sha256:173379135477dc8cac4bc58f45db08ab45d228b3363adb7af79436135d028405"},
    {file = "cffi-1.15.1-cp36-cp36m-manylinux_2_5_x86_64.manylinux1_x86_64.whl", hash = "sha256:6975a3fac6bc83c4a65c9f9fcab9e47019a11d3d2cf7f3c0d03431bf145a941e"},
    {file = "cffi-1.15.1-cp36-cp36m-win32.whl", hash = "sha256:2470043b93ff09bf8fb1d46d1cb756ce6132c54826661a32d4e4d132e1977adf"},
    {file = "cffi-1.15.1-cp36-cp36m-win_amd64.whl", hash = "sha256:30d78fbc8ebf9c92c9b7823ee18eb92f2e6ef79b45ac84db507f52fbe3ec4497"},
    {file = "cffi-1.15.1-cp37-cp37m-macosx_10_9_x86_64.whl", hash = "sha256:198caafb44239b60e252492445da556afafc7d1e3ab7a1fb3f0584ef6d742375"},
    {file = "cffi-1.15.1-cp37-cp37m-manylinux_2_12_i686.manylinux2010_i686.manylinux_2_17_i686.manylinux2014_i686.whl", hash = "sha256:5ef34d190326c3b1f822a5b7a45f6c4535e2f47ed06fec77d3d799c450b2651e"},
    {file = "cffi-1.15.1-cp37-cp37m-manylinux_2_17_aarch64.manylinux2014_aarch64.whl", hash = "sha256:8102eaf27e1e448db915d08afa8b41d6c7ca7a04b7d73af6514df10a3e74bd82"},
    {file = "cffi-1.15.1-cp37-cp37m-manylinux_2_17_ppc64le.manylinux2014_ppc64le.whl", hash = "sha256:5df2768244d19ab7f60546d0c7c63ce1581f7af8b5de3eb3004b9b6fc8a9f84b"},
    {file = "cffi-1.15.1-cp37-cp37m-manylinux_2_17_s390x.manylinux2014_s390x.whl", hash = "sha256:a8c4917bd7ad33e8eb21e9a5bbba979b49d9a97acb3a803092cbc1133e20343c"},
    {file = "cffi-1.15.1-cp37-cp37m-manylinux_2_17_x86_64.manylinux2014_x86_64.whl", hash = "sha256:0e2642fe3142e4cc4af0799748233ad6da94c62a8bec3a6648bf8ee68b1c7426"},
    {file = "cffi-1.15.1-cp37-cp37m-win32.whl", hash = "sha256:e229a521186c75c8ad9490854fd8bbdd9a0c9aa3a524326b55be83b54d4e0ad9"},
    {file = "cffi-1.15.1-cp37-cp37m-win_amd64.whl", hash = "sha256:a0b71b1b8fbf2b96e41c4d990244165e2c9be83d54962a9a1d118fd8657d2045"},
    {file = "cffi-1.15.1-cp38-cp38-macosx_10_9_x86_64.whl", hash = "sha256:320dab6e7cb2eacdf0e658569d2575c4dad258c0fcc794f46215e1e39f90f2c3"},
    {file = "cffi-1.15.1-cp38-cp38-manylinux_2_12_i686.manylinux2010_i686.manylinux_2_17_i686.manylinux2014_i686.whl", hash = "sha256:1e74c6b51a9ed6589199c787bf5f9875612ca4a8a0785fb2d4a84429badaf22a"},
    {file = "cffi-1.15.1-cp38-cp38-manylinux_2_17_aarch64.manylinux2014_aarch64.whl", hash = "sha256:a5c84c68147988265e60416b57fc83425a78058853509c1b0629c180094904a5"},
    {file = "cffi-1.15.1-cp38-cp38-manylinux_2_17_ppc64le.manylinux2014_ppc64le.whl", hash = "sha256:3b926aa83d1edb5aa5b427b4053dc420ec295a08e40911296b9eb1b6170f6cca"},
    {file = "cffi-1.15.1-cp38-cp38-manylinux_2_17_s390x.manylinux2014_s390x.whl", hash = "sha256:87c450779d0914f2861b8526e035c5e6da0a3199d8f1add1a665e1cbc6fc6d02"},
    {file = "cffi-1.15.1-cp38-cp38-manylinux_2_17_x86_64.manylinux2014_x86_64.whl", hash = "sha256:4f2c9f67e9821cad2e5f480bc8d83b8742896f1242dba247911072d4fa94c192"},
    {file = "cffi-1.15.1-cp38-cp38-win32.whl", hash = "sha256:8b7ee99e510d7b66cdb6c593f21c043c248537a32e0bedf02e01e9553a172314"},
    {file = "cffi-1.15.1-cp38-cp38-win_amd64.whl", hash = "sha256:00a9ed42e88df81ffae7a8ab6d9356b371399b91dbdf0c3cb1e84c03a13aceb5"},
    {file = "cffi-1.15.1-cp39-cp39-macosx_10_9_x86_64.whl", hash = "sha256:54a2db7b78338edd780e7ef7f9f6c442500fb0d41a5a4ea24fff1c929d5af585"},
    {file = "cffi-1.15.1-cp39-cp39-macosx_11_0_arm64.whl", hash = "sha256:fcd131dd944808b5bdb38e6f5b53013c5aa4f334c5cad0c72742f6eba4b73db0"},
    {file = "cffi-1.15.1-cp39-cp39-manylinux_2_12_i686.manylinux2010_i686.manylinux_2_17_i686.manylinux2014_i686.whl", hash = "sha256:7473e861101c9e72452f9bf8acb984947aa1661a7704553a9f6e4baa5ba64415"},
    {file = "cffi-1.15.1-cp39-cp39-manylinux_2_17_aarch64.manylinux2014_aarch64.whl", hash = "sha256:6c9a799e985904922a4d207a94eae35c78ebae90e128f0c4e521ce339396be9d"},
    {file = "cffi-1.15.1-cp39-cp39-manylinux_2_17_ppc64le.manylinux2014_ppc64le.whl", hash = "sha256:3bcde07039e586f91b45c88f8583ea7cf7a0770df3a1649627bf598332cb6984"},
    {file = "cffi-1.15.1-cp39-cp39-manylinux_2_17_s390x.manylinux2014_s390x.whl", hash = "sha256:33ab79603146aace82c2427da5ca6e58f2b3f2fb5da893ceac0c42218a40be35"},
    {file = "cffi-1.15.1-cp39-cp39-manylinux_2_17_x86_64.manylinux2014_x86_64.whl", hash = "sha256:5d598b938678ebf3c67377cdd45e09d431369c3b1a5b331058c338e201f12b27"},
    {file = "cffi-1.15.1-cp39-cp39-musllinux_1_1_i686.whl", hash = "sha256:db0fbb9c62743ce59a9ff687eb5f4afbe77e5e8403d6697f7446e5f609976f76"},
    {file = "cffi-1.15.1-cp39-cp39-musllinux_1_1_x86_64.whl", hash = "sha256:98d85c6a2bef81588d9227dde12db8a7f47f639f4a17c9ae08e773aa9c697bf3"},
    {file = "cffi-1.15.1-cp39-cp39-win32.whl", hash = "sha256:40f4774f5a9d4f5e344f31a32b5096977b5d48560c5592e2f3d2c4374bd543ee"},
    {file = "cffi-1.15.1-cp39-cp39-win_amd64.whl", hash = "sha256:70df4e3b545a17496c9b3f41f5115e69a4f2e77e94e1d2a8e1070bc0c38c8a3c"},
    {file = "cffi-1.15.1.tar.gz", hash = "sha256:d400bfb9a37b1351253cb402671cea7e89bdecc294e8016a707f6d1d8ac934f9"},
]
chardet = []
charset-normalizer = []
click = [
    {file = "click-8.1.3-py3-none-any.whl", hash = "sha256:bb4d8133cb15a609f44e8213d9b391b0809795062913b383c62be0ee95b1db48"},
    {file = "click-8.1.3.tar.gz", hash = "sha256:7682dc8afb30297001674575ea00d1814d808d6a36af415a82bd481d37ba7b8e"},
]
colorama = []
comm = []
country-converter = []
coverage = []
cryptography = []
debugpy = []
decorator = []
docutils = []
et-xmlfile = [
    {file = "et_xmlfile-1.1.0-py3-none-any.whl", hash = "sha256:a2ba85d1d6a74ef63837eed693bcb89c3f752169b0e3e7ae5b16ca5e1b3deada"},
    {file = "et_xmlfile-1.1.0.tar.gz", hash = "sha256:8eb9e2bc2f8c97e37a2dc85a09ecdcdec9d8a396530a6d5a33b30b9a92da0c5c"},
]
exceptiongroup = []
executing = []
fastjsonschema = []
greenlet = []
h11 = []
httpcore = []
httpx = []
idna = []
imagesize = [
    {file = "imagesize-1.4.1-py2.py3-none-any.whl", hash = "sha256:0d8d18d08f840c19d0ee7ca1fd82490fdc3729b7ac93f49870406ddde8ef8d8b"},
    {file = "imagesize-1.4.1.tar.gz", hash = "sha256:69150444affb9cb0d5cc5a92b3676f0b2fb7cd9ae39e947a5e11a36b4497cd4a"},
]
importlib-metadata = []
iniconfig = []
ipykernel = []
ipython = []
iso3166 = []
jedi = []
jinja2 = [
    {file = "Jinja2-3.1.2-py3-none-any.whl", hash = "sha256:6088930bfe239f0e6710546ab9c19c9ef35e29792895fed6e6e31a023a182a61"},
    {file = "Jinja2-3.1.2.tar.gz", hash = "sha256:31351a702a408a9e7595a8fc6150fc3f43bb6bf7e319770cbc0db9df9437e852"},
]
jsonschema = []
jsonschema-specifications = []
jupyter-cache = []
jupyter-client = []
jupyter-core = []
lazy-object-proxy = []
markdown-it-py = []
markupsafe = []
matplotlib-inline = []
mdit-py-plugins = []
mdurl = []
mypy-extensions = []
myst-nb = []
myst-parser = []
nbclient = []
nbformat = []
nest-asyncio = []
numpy = []
opencv-python = []
openpyxl = []
packaging = []
pandas = []
parso = []
pathspec = []
"pdfminer.six" = []
pexpect = []
pickleshare = []
platformdirs = []
pluggy = []
prompt-toolkit = []
psutil = []
ptyprocess = []
pure-eval = []
pyarrow = []
pycparser = [
    {file = "pycparser-2.21-py2.py3-none-any.whl", hash = "sha256:8ee45429555515e1f6b185e78100aea234072576aa43ab53aefcae078162fca9"},
    {file = "pycparser-2.21.tar.gz", hash = "sha256:e644fdec12f7872f86c58ff790da456218b10f863970249516d60a5eaca77206"},
]
pygments = []
pyjstat = []
pypdf2 = []
pytest = []
pytest-cov = []
python-dateutil = [
    {file = "python-dateutil-2.8.2.tar.gz", hash = "sha256:0123cacc1627ae19ddf3c27a5de5bd67ee4586fbdd6440d9748f8abb483d3e86"},
    {file = "python_dateutil-2.8.2-py2.py3-none-any.whl", hash = "sha256:961d03dc3453ebbc59dbdea9e4e11c5651520a876d0f4db161e8674aae935da9"},
]
pytz = []
pywin32 = []
pyyaml = [
    {file = "PyYAML-6.0-cp310-cp310-macosx_10_9_x86_64.whl", hash = "sha256:d4db7c7aef085872ef65a8fd7d6d09a14ae91f691dec3e87ee5ee0539d516f53"},
    {file = "PyYAML-6.0-cp310-cp310-macosx_11_0_arm64.whl", hash = "sha256:9df7ed3b3d2e0ecfe09e14741b857df43adb5a3ddadc919a2d94fbdf78fea53c"},
    {file = "PyYAML-6.0-cp310-cp310-manylinux_2_17_aarch64.manylinux2014_aarch64.whl", hash = "sha256:77f396e6ef4c73fdc33a9157446466f1cff553d979bd00ecb64385760c6babdc"},
    {file = "PyYAML-6.0-cp310-cp310-manylinux_2_17_s390x.manylinux2014_s390x.whl", hash = "sha256:a80a78046a72361de73f8f395f1f1e49f956c6be882eed58505a15f3e430962b"},
    {file = "PyYAML-6.0-cp310-cp310-manylinux_2_5_x86_64.manylinux1_x86_64.manylinux_2_12_x86_64.manylinux2010_x86_64.whl", hash = "sha256:f84fbc98b019fef2ee9a1cb3ce93e3187a6df0b2538a651bfb890254ba9f90b5"},
    {file = "PyYAML-6.0-cp310-cp310-win32.whl", hash = "sha256:2cd5df3de48857ed0544b34e2d40e9fac445930039f3cfe4bcc592a1f836d513"},
    {file = "PyYAML-6.0-cp310-cp310-win_amd64.whl", hash = "sha256:daf496c58a8c52083df09b80c860005194014c3698698d1a57cbcfa182142a3a"},
    {file = "PyYAML-6.0-cp36-cp36m-macosx_10_9_x86_64.whl", hash = "sha256:897b80890765f037df3403d22bab41627ca8811ae55e9a722fd0392850ec4d86"},
    {file = "PyYAML-6.0-cp36-cp36m-manylinux_2_17_aarch64.manylinux2014_aarch64.whl", hash = "sha256:50602afada6d6cbfad699b0c7bb50d5ccffa7e46a3d738092afddc1f9758427f"},
    {file = "PyYAML-6.0-cp36-cp36m-manylinux_2_17_s390x.manylinux2014_s390x.whl", hash = "sha256:48c346915c114f5fdb3ead70312bd042a953a8ce5c7106d5bfb1a5254e47da92"},
    {file = "PyYAML-6.0-cp36-cp36m-manylinux_2_5_x86_64.manylinux1_x86_64.manylinux_2_12_x86_64.manylinux2010_x86_64.whl", hash = "sha256:98c4d36e99714e55cfbaaee6dd5badbc9a1ec339ebfc3b1f52e293aee6bb71a4"},
    {file = "PyYAML-6.0-cp36-cp36m-win32.whl", hash = "sha256:0283c35a6a9fbf047493e3a0ce8d79ef5030852c51e9d911a27badfde0605293"},
    {file = "PyYAML-6.0-cp36-cp36m-win_amd64.whl", hash = "sha256:07751360502caac1c067a8132d150cf3d61339af5691fe9e87803040dbc5db57"},
    {file = "PyYAML-6.0-cp37-cp37m-macosx_10_9_x86_64.whl", hash = "sha256:819b3830a1543db06c4d4b865e70ded25be52a2e0631ccd2f6a47a2822f2fd7c"},
    {file = "PyYAML-6.0-cp37-cp37m-manylinux_2_17_aarch64.manylinux2014_aarch64.whl", hash = "sha256:473f9edb243cb1935ab5a084eb238d842fb8f404ed2193a915d1784b5a6b5fc0"},
    {file = "PyYAML-6.0-cp37-cp37m-manylinux_2_17_s390x.manylinux2014_s390x.whl", hash = "sha256:0ce82d761c532fe4ec3f87fc45688bdd3a4c1dc5e0b4a19814b9009a29baefd4"},
    {file = "PyYAML-6.0-cp37-cp37m-manylinux_2_5_x86_64.manylinux1_x86_64.manylinux_2_12_x86_64.manylinux2010_x86_64.whl", hash = "sha256:231710d57adfd809ef5d34183b8ed1eeae3f76459c18fb4a0b373ad56bedcdd9"},
    {file = "PyYAML-6.0-cp37-cp37m-win32.whl", hash = "sha256:c5687b8d43cf58545ade1fe3e055f70eac7a5a1a0bf42824308d868289a95737"},
    {file = "PyYAML-6.0-cp37-cp37m-win_amd64.whl", hash = "sha256:d15a181d1ecd0d4270dc32edb46f7cb7733c7c508857278d3d378d14d606db2d"},
    {file = "PyYAML-6.0-cp38-cp38-macosx_10_9_x86_64.whl", hash = "sha256:0b4624f379dab24d3725ffde76559cff63d9ec94e1736b556dacdfebe5ab6d4b"},
    {file = "PyYAML-6.0-cp38-cp38-manylinux_2_17_aarch64.manylinux2014_aarch64.whl", hash = "sha256:213c60cd50106436cc818accf5baa1aba61c0189ff610f64f4a3e8c6726218ba"},
    {file = "PyYAML-6.0-cp38-cp38-manylinux_2_17_s390x.manylinux2014_s390x.whl", hash = "sha256:9fa600030013c4de8165339db93d182b9431076eb98eb40ee068700c9c813e34"},
    {file = "PyYAML-6.0-cp38-cp38-manylinux_2_5_x86_64.manylinux1_x86_64.manylinux_2_12_x86_64.manylinux2010_x86_64.whl", hash = "sha256:277a0ef2981ca40581a47093e9e2d13b3f1fbbeffae064c1d21bfceba2030287"},
    {file = "PyYAML-6.0-cp38-cp38-win32.whl", hash = "sha256:d4eccecf9adf6fbcc6861a38015c2a64f38b9d94838ac1810a9023a0609e1b78"},
    {file = "PyYAML-6.0-cp38-cp38-win_amd64.whl", hash = "sha256:1e4747bc279b4f613a09eb64bba2ba602d8a6664c6ce6396a4d0cd413a50ce07"},
    {file = "PyYAML-6.0-cp39-cp39-macosx_10_9_x86_64.whl", hash = "sha256:055d937d65826939cb044fc8c9b08889e8c743fdc6a32b33e2390f66013e449b"},
    {file = "PyYAML-6.0-cp39-cp39-macosx_11_0_arm64.whl", hash = "sha256:e61ceaab6f49fb8bdfaa0f92c4b57bcfbea54c09277b1b4f7ac376bfb7a7c174"},
    {file = "PyYAML-6.0-cp39-cp39-manylinux_2_17_aarch64.manylinux2014_aarch64.whl", hash = "sha256:d67d839ede4ed1b28a4e8909735fc992a923cdb84e618544973d7dfc71540803"},
    {file = "PyYAML-6.0-cp39-cp39-manylinux_2_17_s390x.manylinux2014_s390x.whl", hash = "sha256:cba8c411ef271aa037d7357a2bc8f9ee8b58b9965831d9e51baf703280dc73d3"},
    {file = "PyYAML-6.0-cp39-cp39-manylinux_2_5_x86_64.manylinux1_x86_64.manylinux_2_12_x86_64.manylinux2010_x86_64.whl", hash = "sha256:40527857252b61eacd1d9af500c3337ba8deb8fc298940291486c465c8b46ec0"},
    {file = "PyYAML-6.0-cp39-cp39-win32.whl", hash = "sha256:b5b9eccad747aabaaffbc6064800670f0c297e52c12754eb1d976c57e4f74dcb"},
    {file = "PyYAML-6.0-cp39-cp39-win_amd64.whl", hash = "sha256:b3d267842bf12586ba6c734f89d1f5b871df0273157918b0ccefa29deb05c21c"},
    {file = "PyYAML-6.0.tar.gz", hash = "sha256:68fb519c14306fec9720a2a5b45bc9f0c8d1b9c72adf45c37baedfcd949c35a2"},
]
pyzmq = []
referencing = []
requests = []
rfc3986 = [
    {file = "rfc3986-1.5.0-py2.py3-none-any.whl", hash = "sha256:a86d6e1f5b1dc238b218b012df0aa79409667bb209e58da56d0b94704e712a97"},
    {file = "rfc3986-1.5.0.tar.gz", hash = "sha256:270aaf10d87d0d4e095063c65bf3ddbc6ee3d0b226328ce21e036f946e421835"},
]
rpds-py = []
six = [
    {file = "six-1.16.0-py2.py3-none-any.whl", hash = "sha256:8abb2f1d86890a2dfb989f9a77cfcfd3e47c2a354b01111771326f8aa26e0254"},
    {file = "six-1.16.0.tar.gz", hash = "sha256:1e61c37477a1626458e36f7b1d82aa5c9b094fa4802892072e49de9c60c4c926"},
]
sniffio = []
snowballstemmer = [
    {file = "snowballstemmer-2.2.0-py2.py3-none-any.whl", hash = "sha256:c8e1716e83cc398ae16824e5572ae04e0d9fc2c6b985fb0f900f5f0c96ecba1a"},
    {file = "snowballstemmer-2.2.0.tar.gz", hash = "sha256:09b16deb8547d3412ad7b590689584cd0fe25ec8db3be37788be3810cbf19cb1"},
]
soupsieve = []
sphinx = []
sphinx-autoapi = []
sphinxcontrib-applehelp = []
sphinxcontrib-devhelp = [
    {file = "sphinxcontrib-devhelp-1.0.2.tar.gz", hash = "sha256:ff7f1afa7b9642e7060379360a67e9c41e8f3121f2ce9164266f61b9f4b338e4"},
    {file = "sphinxcontrib_devhelp-1.0.2-py2.py3-none-any.whl", hash = "sha256:8165223f9a335cc1af7ffe1ed31d2871f325254c0423bc0c4c7cd1c1e4734a2e"},
]
sphinxcontrib-htmlhelp = []
sphinxcontrib-jsmath = [
    {file = "sphinxcontrib-jsmath-1.0.1.tar.gz", hash = "sha256:a9925e4a4587247ed2191a22df5f6970656cb8ca2bd6284309578f2153e0c4b8"},
    {file = "sphinxcontrib_jsmath-1.0.1-py2.py3-none-any.whl", hash = "sha256:2ec2eaebfb78f3f2078e73666b1415417a116cc848b72e5172e596c871103178"},
]
sphinxcontrib-qthelp = [
    {file = "sphinxcontrib-qthelp-1.0.3.tar.gz", hash = "sha256:4c33767ee058b70dba89a6fc5c1892c0d57a54be67ddd3e7875a18d14cba5a72"},
    {file = "sphinxcontrib_qthelp-1.0.3-py2.py3-none-any.whl", hash = "sha256:bd9fc24bcb748a8d51fd4ecaade681350aa63009a347a8c14e637895444dfab6"},
]
sphinxcontrib-serializinghtml = [
    {file = "sphinxcontrib-serializinghtml-1.1.5.tar.gz", hash = "sha256:aa5f6de5dfdf809ef505c4895e51ef5c9eac17d0f287933eb49ec495280b6952"},
    {file = "sphinxcontrib_serializinghtml-1.1.5-py2.py3-none-any.whl", hash = "sha256:352a9a00ae864471d3a7ead8d7d79f5fc0b57e8b3f95e9867eb9eb28999b92fd"},
]
sqlalchemy = []
stack-data = []
tabulate = []
tomli = [
    {file = "tomli-2.0.1-py3-none-any.whl", hash = "sha256:939de3e7a6161af0c887ef91b7d41a53e7c5a1ca976325f429cb46ea9bc30ecc"},
    {file = "tomli-2.0.1.tar.gz", hash = "sha256:de526c12914f0c550d15924c62d72abc48d6fe7364aa87328337a31007fe8a4f"},
]
tornado = []
traitlets = []
typing-extensions = []
urllib3 = []
wbgapi = []
wcwidth = []
weo = []
wrapt = []
zipp = []<|MERGE_RESOLUTION|>--- conflicted
+++ resolved
@@ -16,11 +16,7 @@
 
 [[package]]
 name = "anyio"
-<<<<<<< HEAD
-version = "3.7.0"
-=======
 version = "3.7.1"
->>>>>>> 1a4b394e
 description = "High level compatibility layer for multiple asynchronous event loop implementations"
 category = "main"
 optional = false
@@ -32,11 +28,7 @@
 sniffio = ">=1.1"
 
 [package.extras]
-<<<<<<< HEAD
-doc = ["packaging", "Sphinx (>=6.1.0)", "sphinx-rtd-theme", "sphinxcontrib-jquery", "sphinx-autodoc-typehints (>=1.2.0)"]
-=======
 doc = ["packaging", "sphinx", "sphinx-rtd-theme (>=1.2.2)", "sphinxcontrib-jquery", "sphinx-autodoc-typehints (>=1.2.0)"]
->>>>>>> 1a4b394e
 test = ["anyio", "coverage[toml] (>=4.5)", "hypothesis (>=4.0)", "psutil (>=5.9)", "pytest (>=7.0)", "pytest-mock (>=3.6.1)", "trustme", "uvloop (>=0.17)", "mock (>=4)"]
 trio = ["trio (<0.22)"]
 
@@ -333,11 +325,7 @@
 
 [[package]]
 name = "exceptiongroup"
-<<<<<<< HEAD
-version = "1.1.1"
-=======
 version = "1.1.2"
->>>>>>> 1a4b394e
 description = "Backport of PEP 654 (exception groups)"
 category = "main"
 optional = false
@@ -468,11 +456,7 @@
 
 [[package]]
 name = "ipykernel"
-<<<<<<< HEAD
-version = "6.23.3"
-=======
 version = "6.24.0"
->>>>>>> 1a4b394e
 description = "IPython Kernel for Jupyter"
 category = "dev"
 optional = false
@@ -1365,11 +1349,7 @@
 
 [[package]]
 name = "sqlalchemy"
-<<<<<<< HEAD
-version = "2.0.17"
-=======
 version = "2.0.18"
->>>>>>> 1a4b394e
 description = "Database Abstraction Library"
 category = "dev"
 optional = false
@@ -1460,11 +1440,7 @@
 
 [[package]]
 name = "typing-extensions"
-<<<<<<< HEAD
-version = "4.6.3"
-=======
 version = "4.7.1"
->>>>>>> 1a4b394e
 description = "Backported and Experimental Type Hints for Python 3.7+"
 category = "dev"
 optional = false
