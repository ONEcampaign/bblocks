<<<<<<< HEAD
anyio==3.7.0; python_version >= "3.7" and python_full_version >= "3.7.13"
=======
anyio==3.7.1; python_version >= "3.7" and python_full_version >= "3.7.13"
>>>>>>> 1a4b394e
beautifulsoup4==4.12.2; python_full_version >= "3.6.0"
camelot-py==0.10.1
certifi==2023.5.7; python_version >= "3.7" and python_full_version >= "3.7.13"
cffi==1.15.1; python_version >= "3.7"
chardet==5.1.0; python_version >= "3.7"
charset-normalizer==3.1.0; python_full_version >= "3.7.0" and python_version >= "3.7"
click==8.1.3; python_version >= "3.7"
colorama==0.4.6; python_version >= "3.7" and python_full_version < "3.0.0" and platform_system == "Windows" or platform_system == "Windows" and python_version >= "3.7" and python_full_version >= "3.7.0"
<<<<<<< HEAD
country-converter==0.8.0
cryptography==41.0.1; python_version >= "3.7"
et-xmlfile==1.1.0; python_version >= "3.6"
exceptiongroup==1.1.1; python_version >= "3.7" and python_full_version >= "3.7.13" and python_version < "3.11"
=======
country-converter==1.0.0; python_version >= "3.7"
cryptography==41.0.1; python_version >= "3.7"
et-xmlfile==1.1.0; python_version >= "3.6"
exceptiongroup==1.1.2; python_version >= "3.7" and python_full_version >= "3.7.13" and python_version < "3.11"
>>>>>>> 1a4b394e
h11==0.14.0; python_version >= "3.7" and python_full_version >= "3.7.13"
httpcore==0.16.3; python_version >= "3.7" and python_full_version >= "3.7.13"
httpx==0.23.3; python_version >= "3.7" and python_full_version >= "3.7.13"
idna==3.4; python_version >= "3.7" and python_full_version >= "3.7.13"
iso3166==2.1.1; python_version >= "3.6" and python_full_version >= "3.7.13"
numpy==1.25.0; python_version >= "3.9"
<<<<<<< HEAD
opencv-python==4.7.0.72; python_version >= "3.6"
openpyxl==3.1.2; python_version >= "3.6"
pandas==1.5.3; python_version >= "3.8"
pdfminer.six==20221105; python_version >= "3.6"
pyarrow==11.0.0; python_version >= "3.7"
=======
opencv-python==4.8.0.74; python_version >= "3.6"
openpyxl==3.1.2; python_version >= "3.6"
pandas==1.5.3; python_version >= "3.8"
pdfminer.six==20221105; python_version >= "3.6"
pyarrow==12.0.1; python_version >= "3.7"
>>>>>>> 1a4b394e
pycparser==2.21; python_version >= "3.7" and python_full_version < "3.0.0" or python_full_version >= "3.4.0" and python_version >= "3.7"
pyjstat==2.4.0
pypdf2==2.12.1; python_version >= "3.6"
python-dateutil==2.8.2; python_full_version >= "3.7.13" and python_version >= "3.8"
pytz==2023.3; python_version >= "3.8" and python_full_version >= "3.7.13"
pyyaml==6.0; python_version >= "3.6"
requests==2.31.0; python_version >= "3.7"
rfc3986==1.5.0; python_version >= "3.7" and python_full_version >= "3.7.13"
six==1.16.0; python_version >= "3.8" and python_full_version < "3.0.0" or python_full_version >= "3.3.0" and python_version >= "3.8"
sniffio==1.3.0; python_version >= "3.7" and python_full_version >= "3.7.13"
soupsieve==2.4.1; python_version >= "3.7" and python_full_version >= "3.6.0"
tabulate==0.9.0; python_version >= "3.7"
urllib3==2.0.3; python_version >= "3.7"
wbgapi==1.0.12; python_version >= "3.0"
weo==0.7.4; python_full_version >= "3.7.13"<|MERGE_RESOLUTION|>--- conflicted
+++ resolved
@@ -1,8 +1,4 @@
-<<<<<<< HEAD
-anyio==3.7.0; python_version >= "3.7" and python_full_version >= "3.7.13"
-=======
 anyio==3.7.1; python_version >= "3.7" and python_full_version >= "3.7.13"
->>>>>>> 1a4b394e
 beautifulsoup4==4.12.2; python_full_version >= "3.6.0"
 camelot-py==0.10.1
 certifi==2023.5.7; python_version >= "3.7" and python_full_version >= "3.7.13"
@@ -11,36 +7,21 @@
 charset-normalizer==3.1.0; python_full_version >= "3.7.0" and python_version >= "3.7"
 click==8.1.3; python_version >= "3.7"
 colorama==0.4.6; python_version >= "3.7" and python_full_version < "3.0.0" and platform_system == "Windows" or platform_system == "Windows" and python_version >= "3.7" and python_full_version >= "3.7.0"
-<<<<<<< HEAD
-country-converter==0.8.0
-cryptography==41.0.1; python_version >= "3.7"
-et-xmlfile==1.1.0; python_version >= "3.6"
-exceptiongroup==1.1.1; python_version >= "3.7" and python_full_version >= "3.7.13" and python_version < "3.11"
-=======
 country-converter==1.0.0; python_version >= "3.7"
 cryptography==41.0.1; python_version >= "3.7"
 et-xmlfile==1.1.0; python_version >= "3.6"
 exceptiongroup==1.1.2; python_version >= "3.7" and python_full_version >= "3.7.13" and python_version < "3.11"
->>>>>>> 1a4b394e
 h11==0.14.0; python_version >= "3.7" and python_full_version >= "3.7.13"
 httpcore==0.16.3; python_version >= "3.7" and python_full_version >= "3.7.13"
 httpx==0.23.3; python_version >= "3.7" and python_full_version >= "3.7.13"
 idna==3.4; python_version >= "3.7" and python_full_version >= "3.7.13"
 iso3166==2.1.1; python_version >= "3.6" and python_full_version >= "3.7.13"
 numpy==1.25.0; python_version >= "3.9"
-<<<<<<< HEAD
-opencv-python==4.7.0.72; python_version >= "3.6"
-openpyxl==3.1.2; python_version >= "3.6"
-pandas==1.5.3; python_version >= "3.8"
-pdfminer.six==20221105; python_version >= "3.6"
-pyarrow==11.0.0; python_version >= "3.7"
-=======
 opencv-python==4.8.0.74; python_version >= "3.6"
 openpyxl==3.1.2; python_version >= "3.6"
 pandas==1.5.3; python_version >= "3.8"
 pdfminer.six==20221105; python_version >= "3.6"
 pyarrow==12.0.1; python_version >= "3.7"
->>>>>>> 1a4b394e
 pycparser==2.21; python_version >= "3.7" and python_full_version < "3.0.0" or python_full_version >= "3.4.0" and python_version >= "3.7"
 pyjstat==2.4.0
 pypdf2==2.12.1; python_version >= "3.6"
